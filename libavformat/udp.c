/*
 * UDP prototype streaming system
 * Copyright (c) 2000, 2001, 2002 Fabrice Bellard
 *
 * This file is part of FFmpeg.
 *
 * FFmpeg is free software; you can redistribute it and/or
 * modify it under the terms of the GNU Lesser General Public
 * License as published by the Free Software Foundation; either
 * version 2.1 of the License, or (at your option) any later version.
 *
 * FFmpeg is distributed in the hope that it will be useful,
 * but WITHOUT ANY WARRANTY; without even the implied warranty of
 * MERCHANTABILITY or FITNESS FOR A PARTICULAR PURPOSE.  See the GNU
 * Lesser General Public License for more details.
 *
 * You should have received a copy of the GNU Lesser General Public
 * License along with FFmpeg; if not, write to the Free Software
 * Foundation, Inc., 51 Franklin Street, Fifth Floor, Boston, MA 02110-1301 USA
 */

/**
 * @file
 * UDP protocol
 */

#define _BSD_SOURCE     /* Needed for using struct ip_mreq with recent glibc */

#include "avformat.h"
#include "avio_internal.h"
#include "libavutil/parseutils.h"
#include "libavutil/fifo.h"
#include "libavutil/intreadwrite.h"
#include "libavutil/avstring.h"
#include "libavutil/opt.h"
#include "libavutil/log.h"
#include "libavutil/time.h"
#include "internal.h"
#include "network.h"
#include "os_support.h"
#include "url.h"

#if HAVE_PTHREAD_CANCEL
#include <pthread.h>
#endif

#ifndef HAVE_PTHREAD_CANCEL
#define HAVE_PTHREAD_CANCEL 0
#endif

#ifndef IPV6_ADD_MEMBERSHIP
#define IPV6_ADD_MEMBERSHIP IPV6_JOIN_GROUP
#define IPV6_DROP_MEMBERSHIP IPV6_LEAVE_GROUP
#endif

#define UDP_TX_BUF_SIZE 32768
#define UDP_MAX_PKT_SIZE 65536

typedef struct {
    const AVClass *class;
    int udp_fd;
    int ttl;
    int buffer_size;
    int is_multicast;
    int local_port;
    int reuse_socket;
    int overrun_nonfatal;
    struct sockaddr_storage dest_addr;
    int dest_addr_len;
    int is_connected;

    /* Circular Buffer variables for use in UDP receive code */
    int circular_buffer_size;
    AVFifoBuffer *fifo;
    int circular_buffer_error;
#if HAVE_PTHREAD_CANCEL
    pthread_t circular_buffer_thread;
    pthread_mutex_t mutex;
    pthread_cond_t cond;
    int thread_started;
#endif
    uint8_t tmp[UDP_MAX_PKT_SIZE+4];
    int remaining_in_dg;
    char *local_addr;
    int packet_size;
    int timeout;
} UDPContext;

#define OFFSET(x) offsetof(UDPContext, x)
#define D AV_OPT_FLAG_DECODING_PARAM
#define E AV_OPT_FLAG_ENCODING_PARAM
static const AVOption options[] = {
{"buffer_size", "Socket buffer size in bytes", OFFSET(buffer_size), AV_OPT_TYPE_INT, {.i64 = 0}, 0, INT_MAX, D|E },
{"localport", "Set local port to bind to", OFFSET(local_port), AV_OPT_TYPE_INT, {.i64 = 0}, 0, INT_MAX, D|E },
{"localaddr", "Choose local IP address", OFFSET(local_addr), AV_OPT_TYPE_STRING, {.str = ""}, 0, 0, D|E },
{"pkt_size", "Set size of UDP packets", OFFSET(packet_size), AV_OPT_TYPE_INT, {.i64 = 1472}, 0, INT_MAX, D|E },
{"reuse", "Explicitly allow or disallow reusing UDP sockets", OFFSET(reuse_socket), AV_OPT_TYPE_INT, {.i64 = 0}, 0, 1, D|E },
{"ttl", "Set the time to live value (for multicast only)", OFFSET(ttl), AV_OPT_TYPE_INT, {.i64 = 16}, 0, INT_MAX, E },
{"connect", "Should connect() be called on socket", OFFSET(is_connected), AV_OPT_TYPE_INT, {.i64 = 0}, 0, 1, D|E },
/* TODO 'sources', 'block' option */
{"fifo_size", "Set the UDP receiving circular buffer size, expressed as a number of packets with size of 188 bytes", OFFSET(circular_buffer_size), AV_OPT_TYPE_INT, {.i64 = 7*4096}, 0, INT_MAX, D },
{"overrun_nonfatal", "Survive in case of UDP receiving circular buffer overrun", OFFSET(overrun_nonfatal), AV_OPT_TYPE_INT, {.i64 = 0}, 0, 1, D },
{"timeout", "In read mode: if no data arrived in more than this time interval, raise error", OFFSET(timeout), AV_OPT_TYPE_INT, {.i64 = 0}, 0, INT_MAX, D },
{NULL}
};

static const AVClass udp_context_class = {
    .class_name     = "udp",
    .item_name      = av_default_item_name,
    .option         = options,
    .version        = LIBAVUTIL_VERSION_INT,
};

static void log_net_error(void *ctx, int level, const char* prefix)
{
    char errbuf[100];
    av_strerror(ff_neterrno(), errbuf, sizeof(errbuf));
    av_log(ctx, level, "%s: %s\n", prefix, errbuf);
}

static int udp_set_multicast_ttl(int sockfd, int mcastTTL,
                                 struct sockaddr *addr)
{
#ifdef IP_MULTICAST_TTL
    if (addr->sa_family == AF_INET) {
        if (setsockopt(sockfd, IPPROTO_IP, IP_MULTICAST_TTL, &mcastTTL, sizeof(mcastTTL)) < 0) {
            log_net_error(NULL, AV_LOG_ERROR, "setsockopt(IP_MULTICAST_TTL)");
            return -1;
        }
    }
#endif
#if defined(IPPROTO_IPV6) && defined(IPV6_MULTICAST_HOPS)
    if (addr->sa_family == AF_INET6) {
        if (setsockopt(sockfd, IPPROTO_IPV6, IPV6_MULTICAST_HOPS, &mcastTTL, sizeof(mcastTTL)) < 0) {
            log_net_error(NULL, AV_LOG_ERROR, "setsockopt(IPV6_MULTICAST_HOPS)");
            return -1;
        }
    }
#endif
    return 0;
}

static int udp_join_multicast_group(int sockfd, struct sockaddr *addr)
{
#ifdef IP_ADD_MEMBERSHIP
    if (addr->sa_family == AF_INET) {
        struct ip_mreq mreq;

        mreq.imr_multiaddr.s_addr = ((struct sockaddr_in *)addr)->sin_addr.s_addr;
        mreq.imr_interface.s_addr= INADDR_ANY;
        if (setsockopt(sockfd, IPPROTO_IP, IP_ADD_MEMBERSHIP, (const void *)&mreq, sizeof(mreq)) < 0) {
            log_net_error(NULL, AV_LOG_ERROR, "setsockopt(IP_ADD_MEMBERSHIP)");
            return -1;
        }
    }
#endif
#if HAVE_STRUCT_IPV6_MREQ && defined(IPPROTO_IPV6)
    if (addr->sa_family == AF_INET6) {
        struct ipv6_mreq mreq6;

        memcpy(&mreq6.ipv6mr_multiaddr, &(((struct sockaddr_in6 *)addr)->sin6_addr), sizeof(struct in6_addr));
        mreq6.ipv6mr_interface= 0;
        if (setsockopt(sockfd, IPPROTO_IPV6, IPV6_ADD_MEMBERSHIP, &mreq6, sizeof(mreq6)) < 0) {
            log_net_error(NULL, AV_LOG_ERROR, "setsockopt(IPV6_ADD_MEMBERSHIP)");
            return -1;
        }
    }
#endif
    return 0;
}

static int udp_leave_multicast_group(int sockfd, struct sockaddr *addr)
{
#ifdef IP_DROP_MEMBERSHIP
    if (addr->sa_family == AF_INET) {
        struct ip_mreq mreq;

        mreq.imr_multiaddr.s_addr = ((struct sockaddr_in *)addr)->sin_addr.s_addr;
        mreq.imr_interface.s_addr= INADDR_ANY;
        if (setsockopt(sockfd, IPPROTO_IP, IP_DROP_MEMBERSHIP, (const void *)&mreq, sizeof(mreq)) < 0) {
            log_net_error(NULL, AV_LOG_ERROR, "setsockopt(IP_DROP_MEMBERSHIP)");
            return -1;
        }
    }
#endif
#if HAVE_STRUCT_IPV6_MREQ && defined(IPPROTO_IPV6)
    if (addr->sa_family == AF_INET6) {
        struct ipv6_mreq mreq6;

        memcpy(&mreq6.ipv6mr_multiaddr, &(((struct sockaddr_in6 *)addr)->sin6_addr), sizeof(struct in6_addr));
        mreq6.ipv6mr_interface= 0;
        if (setsockopt(sockfd, IPPROTO_IPV6, IPV6_DROP_MEMBERSHIP, &mreq6, sizeof(mreq6)) < 0) {
            log_net_error(NULL, AV_LOG_ERROR, "setsockopt(IPV6_DROP_MEMBERSHIP)");
            return -1;
        }
    }
#endif
    return 0;
}

static struct addrinfo* udp_resolve_host(const char *hostname, int port,
                                         int type, int family, int flags)
{
    struct addrinfo hints = { 0 }, *res = 0;
    int error;
    char sport[16];
    const char *node = 0, *service = "0";

    if (port > 0) {
        snprintf(sport, sizeof(sport), "%d", port);
        service = sport;
    }
    if ((hostname) && (hostname[0] != '\0') && (hostname[0] != '?')) {
        node = hostname;
    }
    hints.ai_socktype = type;
    hints.ai_family   = family;
    hints.ai_flags = flags;
    if ((error = getaddrinfo(node, service, &hints, &res))) {
        res = NULL;
        av_log(NULL, AV_LOG_ERROR, "udp_resolve_host: %s\n", gai_strerror(error));
    }

    return res;
}

static int udp_set_multicast_sources(int sockfd, struct sockaddr *addr,
                                     int addr_len, char **sources,
                                     int nb_sources, int include)
{
#if HAVE_STRUCT_GROUP_SOURCE_REQ && defined(MCAST_BLOCK_SOURCE) && !defined(_WIN32)
    /* These ones are available in the microsoft SDK, but don't seem to work
     * as on linux, so just prefer the v4-only approach there for now. */
    int i;
    for (i = 0; i < nb_sources; i++) {
        struct group_source_req mreqs;
        int level = addr->sa_family == AF_INET ? IPPROTO_IP : IPPROTO_IPV6;
        struct addrinfo *sourceaddr = udp_resolve_host(sources[i], 0,
                                                       SOCK_DGRAM, AF_UNSPEC,
                                                       0);
        if (!sourceaddr)
            return AVERROR(ENOENT);

        mreqs.gsr_interface = 0;
        memcpy(&mreqs.gsr_group, addr, addr_len);
        memcpy(&mreqs.gsr_source, sourceaddr->ai_addr, sourceaddr->ai_addrlen);
        freeaddrinfo(sourceaddr);

        if (setsockopt(sockfd, level,
                       include ? MCAST_JOIN_SOURCE_GROUP : MCAST_BLOCK_SOURCE,
                       (const void *)&mreqs, sizeof(mreqs)) < 0) {
            if (include)
                log_net_error(NULL, AV_LOG_ERROR, "setsockopt(MCAST_JOIN_SOURCE_GROUP)");
            else
                log_net_error(NULL, AV_LOG_ERROR, "setsockopt(MCAST_BLOCK_SOURCE)");
            return ff_neterrno();
        }
    }
#elif HAVE_STRUCT_IP_MREQ_SOURCE && defined(IP_BLOCK_SOURCE)
    int i;
    if (addr->sa_family != AF_INET) {
        av_log(NULL, AV_LOG_ERROR,
               "Setting multicast sources only supported for IPv4\n");
        return AVERROR(EINVAL);
    }
    for (i = 0; i < nb_sources; i++) {
        struct ip_mreq_source mreqs;
        struct addrinfo *sourceaddr = udp_resolve_host(sources[i], 0,
                                                       SOCK_DGRAM, AF_UNSPEC,
                                                       0);
        if (!sourceaddr)
            return AVERROR(ENOENT);
        if (sourceaddr->ai_addr->sa_family != AF_INET) {
            freeaddrinfo(sourceaddr);
            av_log(NULL, AV_LOG_ERROR, "%s is of incorrect protocol family\n",
                   sources[i]);
            return AVERROR(EINVAL);
        }

        mreqs.imr_multiaddr.s_addr = ((struct sockaddr_in *)addr)->sin_addr.s_addr;
        mreqs.imr_interface.s_addr = INADDR_ANY;
        mreqs.imr_sourceaddr.s_addr = ((struct sockaddr_in *)sourceaddr->ai_addr)->sin_addr.s_addr;
        freeaddrinfo(sourceaddr);

        if (setsockopt(sockfd, IPPROTO_IP,
                       include ? IP_ADD_SOURCE_MEMBERSHIP : IP_BLOCK_SOURCE,
                       (const void *)&mreqs, sizeof(mreqs)) < 0) {
            if (include)
                log_net_error(NULL, AV_LOG_ERROR, "setsockopt(IP_ADD_SOURCE_MEMBERSHIP)");
            else
                log_net_error(NULL, AV_LOG_ERROR, "setsockopt(IP_BLOCK_SOURCE)");
            return ff_neterrno();
        }
    }
#else
    return AVERROR(ENOSYS);
#endif
    return 0;
}
static int udp_set_url(struct sockaddr_storage *addr,
                       const char *hostname, int port)
{
    struct addrinfo *res0;
    int addr_len;

    res0 = udp_resolve_host(hostname, port, SOCK_DGRAM, AF_UNSPEC, 0);
    if (res0 == 0) return AVERROR(EIO);
    memcpy(addr, res0->ai_addr, res0->ai_addrlen);
    addr_len = res0->ai_addrlen;
    freeaddrinfo(res0);

    return addr_len;
}

static int udp_socket_create(UDPContext *s, struct sockaddr_storage *addr,
                             socklen_t *addr_len, const char *localaddr)
{
    int udp_fd = -1;
    struct addrinfo *res0 = NULL, *res = NULL;
    int family = AF_UNSPEC;

    if (((struct sockaddr *) &s->dest_addr)->sa_family)
        family = ((struct sockaddr *) &s->dest_addr)->sa_family;
    res0 = udp_resolve_host(localaddr[0] ? localaddr : NULL, s->local_port,
                            SOCK_DGRAM, family, AI_PASSIVE);
    if (res0 == 0)
        goto fail;
    for (res = res0; res; res=res->ai_next) {
        udp_fd = socket(res->ai_family, SOCK_DGRAM, 0);
        if (udp_fd != -1) break;
        log_net_error(NULL, AV_LOG_ERROR, "socket");
    }

    if (udp_fd < 0)
        goto fail;

    memcpy(addr, res->ai_addr, res->ai_addrlen);
    *addr_len = res->ai_addrlen;

    freeaddrinfo(res0);

    return udp_fd;

 fail:
    if (udp_fd >= 0)
        closesocket(udp_fd);
    if(res0)
        freeaddrinfo(res0);
    return -1;
}

static int udp_port(struct sockaddr_storage *addr, int addr_len)
{
    char sbuf[sizeof(int)*3+1];
    int error;

    if ((error = getnameinfo((struct sockaddr *)addr, addr_len, NULL, 0,  sbuf, sizeof(sbuf), NI_NUMERICSERV)) != 0) {
        av_log(NULL, AV_LOG_ERROR, "getnameinfo: %s\n", gai_strerror(error));
        return -1;
    }

    return strtol(sbuf, NULL, 10);
}


/**
 * If no filename is given to av_open_input_file because you want to
 * get the local port first, then you must call this function to set
 * the remote server address.
 *
 * url syntax: udp://host:port[?option=val...]
 * option: 'ttl=n'       : set the ttl value (for multicast only)
 *         'localport=n' : set the local port
 *         'pkt_size=n'  : set max packet size
 *         'reuse=1'     : enable reusing the socket
 *         'overrun_nonfatal=1': survive in case of circular buffer overrun
 *
 * @param h media file context
 * @param uri of the remote server
 * @return zero if no error.
 */
int ff_udp_set_remote_url(URLContext *h, const char *uri)
{
    UDPContext *s = h->priv_data;
    char hostname[256], buf[10];
    int port;
    const char *p;

    av_url_split(NULL, 0, NULL, 0, hostname, sizeof(hostname), &port, NULL, 0, uri);

    /* set the destination address */
    s->dest_addr_len = udp_set_url(&s->dest_addr, hostname, port);
    if (s->dest_addr_len < 0) {
        return AVERROR(EIO);
    }
    s->is_multicast = ff_is_multicast_address((struct sockaddr*) &s->dest_addr);
    p = strchr(uri, '?');
    if (p) {
        if (av_find_info_tag(buf, sizeof(buf), "connect", p)) {
            int was_connected = s->is_connected;
            s->is_connected = strtol(buf, NULL, 10);
            if (s->is_connected && !was_connected) {
                if (connect(s->udp_fd, (struct sockaddr *) &s->dest_addr,
                            s->dest_addr_len)) {
                    s->is_connected = 0;
                    log_net_error(h, AV_LOG_ERROR, "connect");
                    return AVERROR(EIO);
                }
            }
        }
    }

    return 0;
}

/**
 * Return the local port used by the UDP connection
 * @param h media file context
 * @return the local port number
 */
int ff_udp_get_local_port(URLContext *h)
{
    UDPContext *s = h->priv_data;
    return s->local_port;
}

/**
 * Return the udp file handle for select() usage to wait for several RTP
 * streams at the same time.
 * @param h media file context
 */
static int udp_get_file_handle(URLContext *h)
{
    UDPContext *s = h->priv_data;
    return s->udp_fd;
}

<<<<<<< HEAD
#if HAVE_PTHREAD_CANCEL
static void *circular_buffer_task( void *_URLContext)
{
    URLContext *h = _URLContext;
    UDPContext *s = h->priv_data;
    int old_cancelstate;

    pthread_setcancelstate(PTHREAD_CANCEL_DISABLE, &old_cancelstate);
    pthread_mutex_lock(&s->mutex);
    if (ff_socket_nonblock(s->udp_fd, 0) < 0) {
        av_log(h, AV_LOG_ERROR, "Failed to set blocking mode");
        s->circular_buffer_error = AVERROR(EIO);
        goto end;
    }
    while(1) {
        int len;

        pthread_mutex_unlock(&s->mutex);
        /* Blocking operations are always cancellation points;
           see "General Information" / "Thread Cancelation Overview"
           in Single Unix. */
        pthread_setcancelstate(PTHREAD_CANCEL_ENABLE, &old_cancelstate);
        len = recv(s->udp_fd, s->tmp+4, sizeof(s->tmp)-4, 0);
        pthread_setcancelstate(PTHREAD_CANCEL_DISABLE, &old_cancelstate);
        pthread_mutex_lock(&s->mutex);
        if (len < 0) {
            if (ff_neterrno() != AVERROR(EAGAIN) && ff_neterrno() != AVERROR(EINTR)) {
                s->circular_buffer_error = ff_neterrno();
                goto end;
            }
            continue;
        }
        AV_WL32(s->tmp, len);

        if(av_fifo_space(s->fifo) < len + 4) {
            /* No Space left */
            if (s->overrun_nonfatal) {
                av_log(h, AV_LOG_WARNING, "Circular buffer overrun. "
                        "Surviving due to overrun_nonfatal option\n");
                continue;
            } else {
                av_log(h, AV_LOG_ERROR, "Circular buffer overrun. "
                        "To avoid, increase fifo_size URL option. "
                        "To survive in such case, use overrun_nonfatal option\n");
                s->circular_buffer_error = AVERROR(EIO);
                goto end;
            }
        }
        av_fifo_generic_write(s->fifo, s->tmp, len+4, NULL);
        pthread_cond_signal(&s->cond);
    }

end:
    pthread_cond_signal(&s->cond);
    pthread_mutex_unlock(&s->mutex);
    return NULL;
}
#endif
=======
static int parse_source_list(char *buf, char **sources, int *num_sources,
                             int max_sources)
{
    char *source_start;

    source_start = buf;
    while (1) {
        char *next = strchr(source_start, ',');
        if (next)
            *next = '\0';
        sources[*num_sources] = av_strdup(source_start);
        if (!sources[*num_sources])
            return AVERROR(ENOMEM);
        source_start = next + 1;
        (*num_sources)++;
        if (*num_sources >= max_sources || !next)
            break;
    }
    return 0;
}
>>>>>>> 7d99c929

/* put it in UDP context */
/* return non zero if error */
static int udp_open(URLContext *h, const char *uri, int flags)
{
    char hostname[1024], localaddr[1024] = "";
    int port, udp_fd = -1, tmp, bind_ret = -1;
    UDPContext *s = h->priv_data;
    int is_output;
    const char *p;
    char buf[256];
    struct sockaddr_storage my_addr;
    socklen_t len;
    int reuse_specified = 0;
    int i, num_include_sources = 0, num_exclude_sources = 0;
    char *include_sources[32], *exclude_sources[32];

    h->is_streamed = 1;

    is_output = !(flags & AVIO_FLAG_READ);
    if (!s->buffer_size) /* if not set explicitly */
        s->buffer_size = is_output ? UDP_TX_BUF_SIZE : UDP_MAX_PKT_SIZE;

    p = strchr(uri, '?');
    if (p) {
        if (av_find_info_tag(buf, sizeof(buf), "reuse", p)) {
            char *endptr = NULL;
            s->reuse_socket = strtol(buf, &endptr, 10);
            /* assume if no digits were found it is a request to enable it */
            if (buf == endptr)
                s->reuse_socket = 1;
            reuse_specified = 1;
        }
        if (av_find_info_tag(buf, sizeof(buf), "overrun_nonfatal", p)) {
            char *endptr = NULL;
            s->overrun_nonfatal = strtol(buf, &endptr, 10);
            /* assume if no digits were found it is a request to enable it */
            if (buf == endptr)
                s->overrun_nonfatal = 1;
            if (!HAVE_PTHREAD_CANCEL)
                av_log(h, AV_LOG_WARNING,
                       "'overrun_nonfatal' option was set but it is not supported "
                       "on this build (pthread support is required)\n");
        }
        if (av_find_info_tag(buf, sizeof(buf), "ttl", p)) {
            s->ttl = strtol(buf, NULL, 10);
        }
        if (av_find_info_tag(buf, sizeof(buf), "localport", p)) {
            s->local_port = strtol(buf, NULL, 10);
        }
        if (av_find_info_tag(buf, sizeof(buf), "pkt_size", p)) {
            s->packet_size = strtol(buf, NULL, 10);
        }
        if (av_find_info_tag(buf, sizeof(buf), "buffer_size", p)) {
            s->buffer_size = strtol(buf, NULL, 10);
        }
        if (av_find_info_tag(buf, sizeof(buf), "connect", p)) {
            s->is_connected = strtol(buf, NULL, 10);
        }
        if (av_find_info_tag(buf, sizeof(buf), "fifo_size", p)) {
            s->circular_buffer_size = strtol(buf, NULL, 10);
            if (!HAVE_PTHREAD_CANCEL)
                av_log(h, AV_LOG_WARNING,
                       "'circular_buffer_size' option was set but it is not supported "
                       "on this build (pthread support is required)\n");
        }
        if (av_find_info_tag(buf, sizeof(buf), "localaddr", p)) {
            av_strlcpy(localaddr, buf, sizeof(localaddr));
        }
        if (av_find_info_tag(buf, sizeof(buf), "sources", p)) {
            if (parse_source_list(buf, include_sources, &num_include_sources,
                                  FF_ARRAY_ELEMS(include_sources)))
                goto fail;
        }
        if (av_find_info_tag(buf, sizeof(buf), "block", p)) {
            if (parse_source_list(buf, exclude_sources, &num_exclude_sources,
                                  FF_ARRAY_ELEMS(exclude_sources)))
                goto fail;
        }
        if (!is_output && av_find_info_tag(buf, sizeof(buf), "timeout", p))
            s->timeout = strtol(buf, NULL, 10);
    }
    /* handling needed to support options picking from both AVOption and URL */
    s->circular_buffer_size *= 188;
    if (flags & AVIO_FLAG_WRITE) {
        h->max_packet_size = s->packet_size;
    } else {
        h->max_packet_size = UDP_MAX_PKT_SIZE;
    }
    h->rw_timeout = s->timeout;

    /* fill the dest addr */
    av_url_split(NULL, 0, NULL, 0, hostname, sizeof(hostname), &port, NULL, 0, uri);

    /* XXX: fix av_url_split */
    if (hostname[0] == '\0' || hostname[0] == '?') {
        /* only accepts null hostname if input */
        if (!(flags & AVIO_FLAG_READ))
            goto fail;
    } else {
        if (ff_udp_set_remote_url(h, uri) < 0)
            goto fail;
    }

    if ((s->is_multicast || !s->local_port) && (h->flags & AVIO_FLAG_READ))
        s->local_port = port;
    udp_fd = udp_socket_create(s, &my_addr, &len, localaddr[0] ? localaddr : s->local_addr);
    if (udp_fd < 0)
        goto fail;

    /* Follow the requested reuse option, unless it's multicast in which
     * case enable reuse unless explicitly disabled.
     */
    if (s->reuse_socket || (s->is_multicast && !reuse_specified)) {
        s->reuse_socket = 1;
        if (setsockopt (udp_fd, SOL_SOCKET, SO_REUSEADDR, &(s->reuse_socket), sizeof(s->reuse_socket)) != 0)
            goto fail;
    }

    /* If multicast, try binding the multicast address first, to avoid
     * receiving UDP packets from other sources aimed at the same UDP
     * port. This fails on windows. This makes sending to the same address
     * using sendto() fail, so only do it if we're opened in read-only mode. */
    if (s->is_multicast && !(h->flags & AVIO_FLAG_WRITE)) {
        bind_ret = bind(udp_fd,(struct sockaddr *)&s->dest_addr, len);
    }
    /* bind to the local address if not multicast or if the multicast
     * bind failed */
    /* the bind is needed to give a port to the socket now */
    if (bind_ret < 0 && bind(udp_fd,(struct sockaddr *)&my_addr, len) < 0) {
        log_net_error(h, AV_LOG_ERROR, "bind failed");
        goto fail;
    }

    len = sizeof(my_addr);
    getsockname(udp_fd, (struct sockaddr *)&my_addr, &len);
    s->local_port = udp_port(&my_addr, len);

    if (s->is_multicast) {
        if (h->flags & AVIO_FLAG_WRITE) {
            /* output */
            if (udp_set_multicast_ttl(udp_fd, s->ttl, (struct sockaddr *)&s->dest_addr) < 0)
                goto fail;
        }
        if (h->flags & AVIO_FLAG_READ) {
            /* input */
            if (num_include_sources && num_exclude_sources) {
                av_log(h, AV_LOG_ERROR, "Simultaneously including and excluding multicast sources is not supported\n");
                goto fail;
            }
            if (num_include_sources) {
                if (udp_set_multicast_sources(udp_fd, (struct sockaddr *)&s->dest_addr, s->dest_addr_len, include_sources, num_include_sources, 1) < 0)
                    goto fail;
            } else {
                if (udp_join_multicast_group(udp_fd, (struct sockaddr *)&s->dest_addr) < 0)
                    goto fail;
            }
            if (num_exclude_sources) {
                if (udp_set_multicast_sources(udp_fd, (struct sockaddr *)&s->dest_addr, s->dest_addr_len, exclude_sources, num_exclude_sources, 0) < 0)
                    goto fail;
            }
        }
    }

    if (is_output) {
        /* limit the tx buf size to limit latency */
        tmp = s->buffer_size;
        if (setsockopt(udp_fd, SOL_SOCKET, SO_SNDBUF, &tmp, sizeof(tmp)) < 0) {
            log_net_error(h, AV_LOG_ERROR, "setsockopt(SO_SNDBUF)");
            goto fail;
        }
    } else {
        /* set udp recv buffer size to the largest possible udp packet size to
         * avoid losing data on OSes that set this too low by default. */
        tmp = s->buffer_size;
        if (setsockopt(udp_fd, SOL_SOCKET, SO_RCVBUF, &tmp, sizeof(tmp)) < 0) {
            log_net_error(h, AV_LOG_WARNING, "setsockopt(SO_RECVBUF)");
        }
        /* make the socket non-blocking */
        ff_socket_nonblock(udp_fd, 1);
    }
    if (s->is_connected) {
        if (connect(udp_fd, (struct sockaddr *) &s->dest_addr, s->dest_addr_len)) {
            log_net_error(h, AV_LOG_ERROR, "connect");
            goto fail;
        }
    }

<<<<<<< HEAD
    for (i = 0; i < num_sources; i++)
        av_freep(&sources[i]);
=======
    for (i = 0; i < num_include_sources; i++)
        av_freep(&include_sources[i]);
    for (i = 0; i < num_exclude_sources; i++)
        av_freep(&exclude_sources[i]);
>>>>>>> 7d99c929

    s->udp_fd = udp_fd;

#if HAVE_PTHREAD_CANCEL
    if (!is_output && s->circular_buffer_size) {
        int ret;

        /* start the task going */
        s->fifo = av_fifo_alloc(s->circular_buffer_size);
        ret = pthread_mutex_init(&s->mutex, NULL);
        if (ret != 0) {
            av_log(h, AV_LOG_ERROR, "pthread_mutex_init failed : %s\n", strerror(ret));
            goto fail;
        }
        ret = pthread_cond_init(&s->cond, NULL);
        if (ret != 0) {
            av_log(h, AV_LOG_ERROR, "pthread_cond_init failed : %s\n", strerror(ret));
            goto cond_fail;
        }
        ret = pthread_create(&s->circular_buffer_thread, NULL, circular_buffer_task, h);
        if (ret != 0) {
            av_log(h, AV_LOG_ERROR, "pthread_create failed : %s\n", strerror(ret));
            goto thread_fail;
        }
        s->thread_started = 1;
    }
#endif

    return 0;
#if HAVE_PTHREAD_CANCEL
 thread_fail:
    pthread_cond_destroy(&s->cond);
 cond_fail:
    pthread_mutex_destroy(&s->mutex);
#endif
 fail:
    if (udp_fd >= 0)
        closesocket(udp_fd);
<<<<<<< HEAD
    av_fifo_free(s->fifo);
    for (i = 0; i < num_sources; i++)
        av_freep(&sources[i]);
=======
    for (i = 0; i < num_include_sources; i++)
        av_freep(&include_sources[i]);
    for (i = 0; i < num_exclude_sources; i++)
        av_freep(&exclude_sources[i]);
>>>>>>> 7d99c929
    return AVERROR(EIO);
}

static int udp_read(URLContext *h, uint8_t *buf, int size)
{
    UDPContext *s = h->priv_data;
    int ret;
    int avail, nonblock = h->flags & AVIO_FLAG_NONBLOCK;

#if HAVE_PTHREAD_CANCEL
    if (s->fifo) {
        pthread_mutex_lock(&s->mutex);
        do {
            avail = av_fifo_size(s->fifo);
            if (avail) { // >=size) {
                uint8_t tmp[4];

                av_fifo_generic_read(s->fifo, tmp, 4, NULL);
                avail= AV_RL32(tmp);
                if(avail > size){
                    av_log(h, AV_LOG_WARNING, "Part of datagram lost due to insufficient buffer size\n");
                    avail= size;
                }

                av_fifo_generic_read(s->fifo, buf, avail, NULL);
                av_fifo_drain(s->fifo, AV_RL32(tmp) - avail);
                pthread_mutex_unlock(&s->mutex);
                return avail;
            } else if(s->circular_buffer_error){
                int err = s->circular_buffer_error;
                pthread_mutex_unlock(&s->mutex);
                return err;
            } else if(nonblock) {
                pthread_mutex_unlock(&s->mutex);
                return AVERROR(EAGAIN);
            }
            else {
                /* FIXME: using the monotonic clock would be better,
                   but it does not exist on all supported platforms. */
                int64_t t = av_gettime() + 100000;
                struct timespec tv = { .tv_sec  =  t / 1000000,
                                       .tv_nsec = (t % 1000000) * 1000 };
                if (pthread_cond_timedwait(&s->cond, &s->mutex, &tv) < 0) {
                    pthread_mutex_unlock(&s->mutex);
                    return AVERROR(errno == ETIMEDOUT ? EAGAIN : errno);
                }
                nonblock = 1;
            }
        } while( 1);
    }
#endif

    if (!(h->flags & AVIO_FLAG_NONBLOCK)) {
        ret = ff_network_wait_fd(s->udp_fd, 0);
        if (ret < 0)
            return ret;
    }
    ret = recv(s->udp_fd, buf, size, 0);

    return ret < 0 ? ff_neterrno() : ret;
}

static int udp_write(URLContext *h, const uint8_t *buf, int size)
{
    UDPContext *s = h->priv_data;
    int ret;

    if (!(h->flags & AVIO_FLAG_NONBLOCK)) {
        ret = ff_network_wait_fd(s->udp_fd, 1);
        if (ret < 0)
            return ret;
    }

    if (!s->is_connected) {
        ret = sendto (s->udp_fd, buf, size, 0,
                      (struct sockaddr *) &s->dest_addr,
                      s->dest_addr_len);
    } else
        ret = send(s->udp_fd, buf, size, 0);

    return ret < 0 ? ff_neterrno() : ret;
}

static int udp_close(URLContext *h)
{
    UDPContext *s = h->priv_data;
    int ret;

    if (s->is_multicast && (h->flags & AVIO_FLAG_READ))
        udp_leave_multicast_group(s->udp_fd, (struct sockaddr *)&s->dest_addr);
    closesocket(s->udp_fd);
#if HAVE_PTHREAD_CANCEL
    if (s->thread_started) {
        pthread_cancel(s->circular_buffer_thread);
        ret = pthread_join(s->circular_buffer_thread, NULL);
        if (ret != 0)
            av_log(h, AV_LOG_ERROR, "pthread_join(): %s\n", strerror(ret));
        pthread_mutex_destroy(&s->mutex);
        pthread_cond_destroy(&s->cond);
    }
#endif
    av_fifo_free(s->fifo);
    return 0;
}

URLProtocol ff_udp_protocol = {
    .name                = "udp",
    .url_open            = udp_open,
    .url_read            = udp_read,
    .url_write           = udp_write,
    .url_close           = udp_close,
    .url_get_file_handle = udp_get_file_handle,
    .priv_data_size      = sizeof(UDPContext),
    .priv_data_class     = &udp_context_class,
    .flags               = URL_PROTOCOL_FLAG_NETWORK,
};<|MERGE_RESOLUTION|>--- conflicted
+++ resolved
@@ -435,7 +435,6 @@
     return s->udp_fd;
 }
 
-<<<<<<< HEAD
 #if HAVE_PTHREAD_CANCEL
 static void *circular_buffer_task( void *_URLContext)
 {
@@ -494,7 +493,7 @@
     return NULL;
 }
 #endif
-=======
+
 static int parse_source_list(char *buf, char **sources, int *num_sources,
                              int max_sources)
 {
@@ -515,7 +514,6 @@
     }
     return 0;
 }
->>>>>>> 7d99c929
 
 /* put it in UDP context */
 /* return non zero if error */
@@ -704,15 +702,10 @@
         }
     }
 
-<<<<<<< HEAD
-    for (i = 0; i < num_sources; i++)
-        av_freep(&sources[i]);
-=======
     for (i = 0; i < num_include_sources; i++)
         av_freep(&include_sources[i]);
     for (i = 0; i < num_exclude_sources; i++)
         av_freep(&exclude_sources[i]);
->>>>>>> 7d99c929
 
     s->udp_fd = udp_fd;
 
@@ -751,16 +744,11 @@
  fail:
     if (udp_fd >= 0)
         closesocket(udp_fd);
-<<<<<<< HEAD
     av_fifo_free(s->fifo);
-    for (i = 0; i < num_sources; i++)
-        av_freep(&sources[i]);
-=======
     for (i = 0; i < num_include_sources; i++)
         av_freep(&include_sources[i]);
     for (i = 0; i < num_exclude_sources; i++)
         av_freep(&exclude_sources[i]);
->>>>>>> 7d99c929
     return AVERROR(EIO);
 }
 
