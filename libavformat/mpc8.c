--- conflicted
+++ resolved
@@ -162,7 +162,7 @@
         av_free(buf);
         return;
     }
-    memset(buf+size, 0, FF_INPUT_BUFFER_PADDING_SIZE);
+    memset(buf+size, 0, AV_INPUT_BUFFER_PADDING_SIZE);
 
     init_get_bits(&gb, buf, size * 8);
     size = gb_get_v(&gb);
@@ -252,14 +252,8 @@
     st->codec->codec_id = AV_CODEC_ID_MUSEPACK8;
     st->codec->bits_per_coded_sample = 16;
 
-<<<<<<< HEAD
     if (ff_get_extradata(st->codec, pb, 2) < 0)
         return AVERROR(ENOMEM);
-=======
-    st->codec->extradata_size = 2;
-    st->codec->extradata = av_mallocz(st->codec->extradata_size + AV_INPUT_BUFFER_PADDING_SIZE);
-    avio_read(pb, st->codec->extradata, st->codec->extradata_size);
->>>>>>> 059a9348
 
     st->codec->channels = (st->codec->extradata[1] >> 4) + 1;
     st->codec->sample_rate = mpc8_rate[st->codec->extradata[0] >> 5];
