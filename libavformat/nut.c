/*
 * nut
 * Copyright (c) 2004-2007 Michael Niedermayer
 *
 * This file is part of FFmpeg.
 *
 * FFmpeg is free software; you can redistribute it and/or
 * modify it under the terms of the GNU Lesser General Public
 * License as published by the Free Software Foundation; either
 * version 2.1 of the License, or (at your option) any later version.
 *
 * FFmpeg is distributed in the hope that it will be useful,
 * but WITHOUT ANY WARRANTY; without even the implied warranty of
 * MERCHANTABILITY or FITNESS FOR A PARTICULAR PURPOSE.  See the GNU
 * Lesser General Public License for more details.
 *
 * You should have received a copy of the GNU Lesser General Public
 * License along with FFmpeg; if not, write to the Free Software
 * Foundation, Inc., 51 Franklin Street, Fifth Floor, Boston, MA 02110-1301 USA
 */

#include "libavutil/mathematics.h"
#include "libavutil/tree.h"
#include "nut.h"
#include "riff.h"
#include "internal.h"

const AVCodecTag ff_nut_subtitle_tags[] = {
    { AV_CODEC_ID_TEXT        , MKTAG('U', 'T', 'F', '8') },
    { AV_CODEC_ID_SSA         , MKTAG('S', 'S', 'A',  0 ) },
    { AV_CODEC_ID_DVD_SUBTITLE, MKTAG('D', 'V', 'D', 'S') },
    { AV_CODEC_ID_DVB_SUBTITLE, MKTAG('D', 'V', 'B', 'S') },
    { AV_CODEC_ID_DVB_TELETEXT, MKTAG('D', 'V', 'B', 'T') },
    { AV_CODEC_ID_NONE        , 0                         }
};

const AVCodecTag ff_nut_data_tags[] = {
    { AV_CODEC_ID_TEXT        , MKTAG('U', 'T', 'F', '8') },
    { AV_CODEC_ID_NONE        , 0                         }
};

const AVCodecTag ff_nut_video_tags[] = {
    { AV_CODEC_ID_RAWVIDEO, MKTAG('R', 'G', 'B', 15 ) },
    { AV_CODEC_ID_RAWVIDEO, MKTAG('B', 'G', 'R', 15 ) },
    { AV_CODEC_ID_RAWVIDEO, MKTAG('R', 'G', 'B', 16 ) },
    { AV_CODEC_ID_RAWVIDEO, MKTAG('B', 'G', 'R', 16 ) },
    { AV_CODEC_ID_RAWVIDEO, MKTAG(15 , 'B', 'G', 'R') },
    { AV_CODEC_ID_RAWVIDEO, MKTAG(15 , 'R', 'G', 'B') },
    { AV_CODEC_ID_RAWVIDEO, MKTAG(16 , 'B', 'G', 'R') },
    { AV_CODEC_ID_RAWVIDEO, MKTAG(16 , 'R', 'G', 'B') },
    { AV_CODEC_ID_RAWVIDEO, MKTAG('R', 'G', 'B', 12 ) },
    { AV_CODEC_ID_RAWVIDEO, MKTAG('B', 'G', 'R', 12 ) },
    { AV_CODEC_ID_RAWVIDEO, MKTAG(12 , 'B', 'G', 'R') },
    { AV_CODEC_ID_RAWVIDEO, MKTAG(12 , 'R', 'G', 'B') },
    { AV_CODEC_ID_RAWVIDEO, MKTAG('R', 'G', 'B', 'A') },
    { AV_CODEC_ID_RAWVIDEO, MKTAG('R', 'G', 'B',  0 ) },
    { AV_CODEC_ID_RAWVIDEO, MKTAG('B', 'G', 'R', 'A') },
    { AV_CODEC_ID_RAWVIDEO, MKTAG('B', 'G', 'R',  0 ) },
    { AV_CODEC_ID_RAWVIDEO, MKTAG('A', 'B', 'G', 'R') },
    { AV_CODEC_ID_RAWVIDEO, MKTAG( 0 , 'B', 'G', 'R') },
    { AV_CODEC_ID_RAWVIDEO, MKTAG('A', 'R', 'G', 'B') },
    { AV_CODEC_ID_RAWVIDEO, MKTAG( 0 , 'R', 'G', 'B') },
    { AV_CODEC_ID_RAWVIDEO, MKTAG('R', 'G', 'B', 24 ) },
    { AV_CODEC_ID_RAWVIDEO, MKTAG('B', 'G', 'R', 24 ) },
    { AV_CODEC_ID_RAWVIDEO, MKTAG('4', '1', '1', 'P') },
    { AV_CODEC_ID_RAWVIDEO, MKTAG('4', '2', '2', 'P') },
    { AV_CODEC_ID_RAWVIDEO, MKTAG('4', '2', '2', 'P') },
    { AV_CODEC_ID_RAWVIDEO, MKTAG('4', '4', '0', 'P') },
    { AV_CODEC_ID_RAWVIDEO, MKTAG('4', '4', '0', 'P') },
    { AV_CODEC_ID_RAWVIDEO, MKTAG('4', '4', '4', 'P') },
    { AV_CODEC_ID_RAWVIDEO, MKTAG('4', '4', '4', 'P') },
    { AV_CODEC_ID_RAWVIDEO, MKTAG('B', '1', 'W', '0') },
    { AV_CODEC_ID_RAWVIDEO, MKTAG('B', '0', 'W', '1') },
    { AV_CODEC_ID_RAWVIDEO, MKTAG('B', 'G', 'R',  8 ) },
    { AV_CODEC_ID_RAWVIDEO, MKTAG('R', 'G', 'B',  8 ) },
    { AV_CODEC_ID_RAWVIDEO, MKTAG('B', 'G', 'R',  4 ) },
    { AV_CODEC_ID_RAWVIDEO, MKTAG('R', 'G', 'B',  4 ) },
    { AV_CODEC_ID_RAWVIDEO, MKTAG('B', '4', 'B', 'Y') },
    { AV_CODEC_ID_RAWVIDEO, MKTAG('R', '4', 'B', 'Y') },
    { AV_CODEC_ID_RAWVIDEO, MKTAG('B', 'G', 'R', 48 ) },
    { AV_CODEC_ID_RAWVIDEO, MKTAG('R', 'G', 'B', 48 ) },
    { AV_CODEC_ID_RAWVIDEO, MKTAG(48 , 'B', 'G', 'R') },
    { AV_CODEC_ID_RAWVIDEO, MKTAG(48 , 'R', 'G', 'B') },
    { AV_CODEC_ID_RAWVIDEO, MKTAG('B', 'R', 'A', 64 ) },
    { AV_CODEC_ID_RAWVIDEO, MKTAG('R', 'B', 'A', 64 ) },
    { AV_CODEC_ID_RAWVIDEO, MKTAG(64 , 'B', 'R', 'A') },
    { AV_CODEC_ID_RAWVIDEO, MKTAG(64 , 'R', 'B', 'A') },
    { AV_CODEC_ID_RAWVIDEO, MKTAG('Y', '3', 11 , 10 ) },
    { AV_CODEC_ID_RAWVIDEO, MKTAG(10 , 11 , '3', 'Y') },
    { AV_CODEC_ID_RAWVIDEO, MKTAG('Y', '3', 10 , 10 ) },
    { AV_CODEC_ID_RAWVIDEO, MKTAG(10 , 10 , '3', 'Y') },
    { AV_CODEC_ID_RAWVIDEO, MKTAG('Y', '3',  0 , 10 ) },
    { AV_CODEC_ID_RAWVIDEO, MKTAG(10 ,  0 , '3', 'Y') },
    { AV_CODEC_ID_RAWVIDEO, MKTAG('Y', '3', 11 , 12 ) },
    { AV_CODEC_ID_RAWVIDEO, MKTAG(12 , 11 , '3', 'Y') },
    { AV_CODEC_ID_RAWVIDEO, MKTAG('Y', '3', 10 , 12 ) },
    { AV_CODEC_ID_RAWVIDEO, MKTAG(12 , 10 , '3', 'Y') },
    { AV_CODEC_ID_RAWVIDEO, MKTAG('Y', '3',  0 , 12 ) },
    { AV_CODEC_ID_RAWVIDEO, MKTAG(12 ,  0 , '3', 'Y') },
    { AV_CODEC_ID_RAWVIDEO, MKTAG('Y', '3', 11 , 14 ) },
    { AV_CODEC_ID_RAWVIDEO, MKTAG(14 , 11 , '3', 'Y') },
    { AV_CODEC_ID_RAWVIDEO, MKTAG('Y', '3', 10 , 14 ) },
    { AV_CODEC_ID_RAWVIDEO, MKTAG(14 , 10 , '3', 'Y') },
    { AV_CODEC_ID_RAWVIDEO, MKTAG('Y', '3',  0 , 14 ) },
    { AV_CODEC_ID_RAWVIDEO, MKTAG(14 ,  0 , '3', 'Y') },
    { AV_CODEC_ID_RAWVIDEO, MKTAG('Y', '1',  0 , 16 ) },
    { AV_CODEC_ID_RAWVIDEO, MKTAG(16 ,  0 , '1', 'Y') },
    { AV_CODEC_ID_RAWVIDEO, MKTAG('Y', '3', 11 , 16 ) },
    { AV_CODEC_ID_RAWVIDEO, MKTAG(16 , 11 , '3', 'Y') },
    { AV_CODEC_ID_RAWVIDEO, MKTAG('Y', '3', 10 , 16 ) },
    { AV_CODEC_ID_RAWVIDEO, MKTAG(16 , 10 , '3', 'Y') },
    { AV_CODEC_ID_RAWVIDEO, MKTAG('Y', '3',  0 , 16 ) },
    { AV_CODEC_ID_RAWVIDEO, MKTAG(16 ,  0 , '3', 'Y') },
    { AV_CODEC_ID_RAWVIDEO, MKTAG('Y', '4', 11 ,  8 ) },
    { AV_CODEC_ID_RAWVIDEO, MKTAG('Y', '4', 10 ,  8 ) },
    { AV_CODEC_ID_RAWVIDEO, MKTAG('Y', '4',  0 ,  8 ) },
    { AV_CODEC_ID_RAWVIDEO, MKTAG('Y', '2',  0 ,  8 ) },

    { AV_CODEC_ID_RAWVIDEO, MKTAG('Y', '1',  0 ,  9 ) },
    { AV_CODEC_ID_RAWVIDEO, MKTAG( 9 ,  0 , '1', 'Y') },
    { AV_CODEC_ID_RAWVIDEO, MKTAG('Y', '4', 11 ,  9 ) },
    { AV_CODEC_ID_RAWVIDEO, MKTAG( 9 , 11 , '4', 'Y') },
    { AV_CODEC_ID_RAWVIDEO, MKTAG('Y', '4', 10 ,  9 ) },
    { AV_CODEC_ID_RAWVIDEO, MKTAG( 9 , 10 , '4', 'Y') },
    { AV_CODEC_ID_RAWVIDEO, MKTAG('Y', '4',  0 ,  9 ) },
    { AV_CODEC_ID_RAWVIDEO, MKTAG( 9 ,  0 , '4', 'Y') },

    { AV_CODEC_ID_RAWVIDEO, MKTAG('Y', '1',  0 , 10 ) },
    { AV_CODEC_ID_RAWVIDEO, MKTAG(10 ,  0 , '1', 'Y') },
    { AV_CODEC_ID_RAWVIDEO, MKTAG('Y', '4', 11 , 10 ) },
    { AV_CODEC_ID_RAWVIDEO, MKTAG(10 , 11 , '4', 'Y') },
    { AV_CODEC_ID_RAWVIDEO, MKTAG('Y', '4', 10 , 10 ) },
    { AV_CODEC_ID_RAWVIDEO, MKTAG(10 , 10 , '4', 'Y') },
    { AV_CODEC_ID_RAWVIDEO, MKTAG('Y', '4',  0 , 10 ) },
    { AV_CODEC_ID_RAWVIDEO, MKTAG(10 ,  0 , '4', 'Y') },

    { AV_CODEC_ID_RAWVIDEO, MKTAG('Y', '1',  0 , 16 ) },
    { AV_CODEC_ID_RAWVIDEO, MKTAG(16 ,  0 , '1', 'Y') },
    { AV_CODEC_ID_RAWVIDEO, MKTAG('Y', '4', 11 , 16 ) },
    { AV_CODEC_ID_RAWVIDEO, MKTAG(16 , 11 , '4', 'Y') },
    { AV_CODEC_ID_RAWVIDEO, MKTAG('Y', '4', 10 , 16 ) },
    { AV_CODEC_ID_RAWVIDEO, MKTAG(16 , 10 , '4', 'Y') },
    { AV_CODEC_ID_RAWVIDEO, MKTAG('Y', '4',  0 , 16 ) },
    { AV_CODEC_ID_RAWVIDEO, MKTAG(16 ,  0 , '4', 'Y') },

    { AV_CODEC_ID_NONE    , 0                         }
};

static const AVCodecTag nut_audio_extra_tags[] = {
    { AV_CODEC_ID_PCM_ALAW,         MKTAG('A', 'L', 'A', 'W') },
    { AV_CODEC_ID_PCM_MULAW,        MKTAG('U', 'L', 'A', 'W') },
    { AV_CODEC_ID_NONE,             0                         }
};

const AVCodecTag ff_nut_audio_tags[] = {
    { AV_CODEC_ID_PCM_F32BE,        MKTAG(32 , 'D', 'F', 'P') },
    { AV_CODEC_ID_PCM_F32LE,        MKTAG('P', 'F', 'D', 32 ) },
    { AV_CODEC_ID_PCM_F64BE,        MKTAG(64 , 'D', 'F', 'P') },
    { AV_CODEC_ID_PCM_F64LE,        MKTAG('P', 'F', 'D', 64 ) },
    { AV_CODEC_ID_PCM_S16BE,        MKTAG(16 , 'D', 'S', 'P') },
    { AV_CODEC_ID_PCM_S16LE,        MKTAG('P', 'S', 'D', 16 ) },
    { AV_CODEC_ID_PCM_S24BE,        MKTAG(24 , 'D', 'S', 'P') },
    { AV_CODEC_ID_PCM_S24LE,        MKTAG('P', 'S', 'D', 24 ) },
    { AV_CODEC_ID_PCM_S32BE,        MKTAG(32 , 'D', 'S', 'P') },
    { AV_CODEC_ID_PCM_S32LE,        MKTAG('P', 'S', 'D', 32 ) },
    { AV_CODEC_ID_PCM_S8,           MKTAG('P', 'S', 'D',  8 ) },
    { AV_CODEC_ID_PCM_U16BE,        MKTAG(16 , 'D', 'U', 'P') },
    { AV_CODEC_ID_PCM_U16LE,        MKTAG('P', 'U', 'D', 16 ) },
    { AV_CODEC_ID_PCM_U24BE,        MKTAG(24 , 'D', 'U', 'P') },
    { AV_CODEC_ID_PCM_U24LE,        MKTAG('P', 'U', 'D', 24 ) },
    { AV_CODEC_ID_PCM_U32BE,        MKTAG(32 , 'D', 'U', 'P') },
    { AV_CODEC_ID_PCM_U32LE,        MKTAG('P', 'U', 'D', 32 ) },
    { AV_CODEC_ID_PCM_U8,           MKTAG('P', 'U', 'D',  8 ) },
    { AV_CODEC_ID_PCM_S8_PLANAR,    MKTAG('P', 'S', 'P',  8 ) },
    { AV_CODEC_ID_PCM_S16BE_PLANAR, MKTAG(16 , 'P', 'S', 'P') },
    { AV_CODEC_ID_PCM_S16LE_PLANAR, MKTAG('P', 'S', 'P', 16 ) },
<<<<<<< HEAD
    { AV_CODEC_ID_PCM_S24LE_PLANAR, MKTAG('P', 'S', 'P', 24 ) },
    { AV_CODEC_ID_PCM_S32LE_PLANAR, MKTAG('P', 'S', 'P', 32 ) },
=======
    { AV_CODEC_ID_MP3,              MKTAG('M', 'P', '3', ' ') },
>>>>>>> bfe5454c
    { AV_CODEC_ID_NONE,             0                         }
};

const AVCodecTag * const ff_nut_codec_tags[] = {
    ff_nut_video_tags, ff_nut_audio_tags, ff_nut_subtitle_tags,
    ff_codec_bmp_tags, ff_codec_wav_tags, nut_audio_extra_tags, ff_nut_data_tags, 0
};

void ff_nut_reset_ts(NUTContext *nut, AVRational time_base, int64_t val){
    int i;
    for(i=0; i<nut->avf->nb_streams; i++){
        nut->stream[i].last_pts= av_rescale_rnd(
            val,
            time_base.num * (int64_t)nut->stream[i].time_base->den,
            time_base.den * (int64_t)nut->stream[i].time_base->num,
            AV_ROUND_DOWN);
    }
}

int64_t ff_lsb2full(StreamContext *stream, int64_t lsb){
    int64_t mask = (1ULL<<stream->msb_pts_shift)-1;
    int64_t delta= stream->last_pts - mask/2;
    return  ((lsb - delta)&mask) + delta;
}

int ff_nut_sp_pos_cmp(const Syncpoint *a, const Syncpoint *b){
    return ((a->pos - b->pos) >> 32) - ((b->pos - a->pos) >> 32);
}

int ff_nut_sp_pts_cmp(const Syncpoint *a, const Syncpoint *b){
    return ((a->ts - b->ts) >> 32) - ((b->ts - a->ts) >> 32);
}

void ff_nut_add_sp(NUTContext *nut, int64_t pos, int64_t back_ptr, int64_t ts){
    Syncpoint *sp= av_mallocz(sizeof(Syncpoint));
    struct AVTreeNode *node = av_tree_node_alloc();

    nut->sp_count++;

    sp->pos= pos;
    sp->back_ptr= back_ptr;
    sp->ts= ts;
    av_tree_insert(&nut->syncpoints, sp, (void *) ff_nut_sp_pos_cmp, &node);
    if(node){
        av_free(sp);
        av_free(node);
    }
}

static int enu_free(void *opaque, void *elem)
{
    av_free(elem);
    return 0;
}

void ff_nut_free_sp(NUTContext *nut)
{
    av_tree_enumerate(nut->syncpoints, NULL, NULL, enu_free);
    av_tree_destroy(nut->syncpoints);
}

const Dispositions ff_nut_dispositions[] = {
    {"default"     , AV_DISPOSITION_DEFAULT},
    {"dub"         , AV_DISPOSITION_DUB},
    {"original"    , AV_DISPOSITION_ORIGINAL},
    {"comment"     , AV_DISPOSITION_COMMENT},
    {"lyrics"      , AV_DISPOSITION_LYRICS},
    {"karaoke"     , AV_DISPOSITION_KARAOKE},
    {""            , 0}
};

const AVMetadataConv ff_nut_metadata_conv[] = {
    { "Author",         "artist"      },
    { "X-CreationTime", "date"        },
    { "CreationTime",   "date"        },
    { "SourceFilename", "filename"    },
    { "X-Language",     "language"    },
    { "X-Disposition",  "disposition" },
    { "X-Replaces",     "replaces"    },
    { "X-Depends",      "depends"     },
    { "X-Uses",         "uses"        },
    { "X-UsesFont",     "usesfont"    },
    { 0 },
};<|MERGE_RESOLUTION|>--- conflicted
+++ resolved
@@ -149,6 +149,7 @@
 static const AVCodecTag nut_audio_extra_tags[] = {
     { AV_CODEC_ID_PCM_ALAW,         MKTAG('A', 'L', 'A', 'W') },
     { AV_CODEC_ID_PCM_MULAW,        MKTAG('U', 'L', 'A', 'W') },
+    { AV_CODEC_ID_MP3,              MKTAG('M', 'P', '3', ' ') },
     { AV_CODEC_ID_NONE,             0                         }
 };
 
@@ -174,12 +175,8 @@
     { AV_CODEC_ID_PCM_S8_PLANAR,    MKTAG('P', 'S', 'P',  8 ) },
     { AV_CODEC_ID_PCM_S16BE_PLANAR, MKTAG(16 , 'P', 'S', 'P') },
     { AV_CODEC_ID_PCM_S16LE_PLANAR, MKTAG('P', 'S', 'P', 16 ) },
-<<<<<<< HEAD
     { AV_CODEC_ID_PCM_S24LE_PLANAR, MKTAG('P', 'S', 'P', 24 ) },
     { AV_CODEC_ID_PCM_S32LE_PLANAR, MKTAG('P', 'S', 'P', 32 ) },
-=======
-    { AV_CODEC_ID_MP3,              MKTAG('M', 'P', '3', ' ') },
->>>>>>> bfe5454c
     { AV_CODEC_ID_NONE,             0                         }
 };
 
