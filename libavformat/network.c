--- conflicted
+++ resolved
@@ -226,7 +226,7 @@
         ret = poll(p, nfds, POLLING_TIME);
         if (ret != 0)
             break;
-    } while (timeout < 0 || runs-- > 0);
+    } while (timeout <= 0 || runs-- > 0);
 
     if (!ret)
         return AVERROR(ETIMEDOUT);
@@ -267,7 +267,7 @@
 }
 
 int ff_listen_connect(int fd, const struct sockaddr *addr,
-                      socklen_t addrlen, int rw_timeout, URLContext *h)
+                      socklen_t addrlen, int timeout, URLContext *h)
 {
     struct pollfd p = {fd, POLLOUT, 0};
     int64_t wait_started;
@@ -285,22 +285,9 @@
             continue;
         case AVERROR(EINPROGRESS):
         case AVERROR(EAGAIN):
-<<<<<<< HEAD
-            wait_started = av_gettime();
-            do {
-                if (ff_check_interrupt(&h->interrupt_callback))
-                    return AVERROR_EXIT;
-                ret = poll(&p, 1, 100);
-                if (ret > 0)
-                    break;
-            } while (!rw_timeout || (av_gettime() - wait_started < rw_timeout));
-            if (ret <= 0)
-                return AVERROR(ETIMEDOUT);
-=======
             ret = ff_poll_interrupt(&p, 1, timeout, &h->interrupt_callback);
             if (ret < 0)
                 return ret;
->>>>>>> 9835abb6
             optlen = sizeof(ret);
             if (getsockopt (fd, SOL_SOCKET, SO_ERROR, &ret, &optlen))
                 ret = AVUNERROR(ff_neterrno());
