--- conflicted
+++ resolved
@@ -258,8 +258,8 @@
  * pointer to each of the pointers to itself.
  */
 typedef struct AVFilterFormats {
+    int64_t *formats;           ///< list of media formats
     unsigned format_count;      ///< number of formats
-    int64_t *formats;           ///< list of media formats
 
     unsigned refcount;          ///< number of references to this list
     struct AVFilterFormats ***refs; ///< references to this list
@@ -274,7 +274,6 @@
  * @return the format list, with no existing references
  */
 AVFilterFormats *avfilter_make_format_list(const int *fmts);
-AVFilterFormats *avfilter_make_format64_list(const int64_t *fmts);
 
 /**
  * Add fmt to the list of media formats contained in *avff.
@@ -303,11 +302,6 @@
  * A list of all channel layouts supported by libavfilter.
  */
 extern const int64_t avfilter_all_channel_layouts[];
-
-/**
- * Return a list of all channel layouts supported by FFmpeg.
- */
-AVFilterFormats *avfilter_make_all_channel_layouts(void);
 
 /**
  * Return a list of all audio packing formats.
@@ -521,6 +515,7 @@
  * formats/layouts. If there are no links hooked to this filter, the list
  * of formats is freed.
  */
+void avfilter_set_common_formats(AVFilterContext *ctx, AVFilterFormats *formats);
 void avfilter_set_common_pixel_formats(AVFilterContext *ctx, AVFilterFormats *formats);
 void avfilter_set_common_sample_formats(AVFilterContext *ctx, AVFilterFormats *formats);
 void avfilter_set_common_channel_layouts(AVFilterContext *ctx, AVFilterFormats *formats);
@@ -674,8 +669,6 @@
     AVFilterFormats *in_formats;
     AVFilterFormats *out_formats;
 
-    AVFilterFormats *in_chlayouts;
-    AVFilterFormats *out_chlayouts;
     AVFilterFormats *in_packing;
     AVFilterFormats *out_packing;
 
@@ -700,7 +693,6 @@
      */
     AVRational time_base;
 
-<<<<<<< HEAD
     struct AVFilterPool *pool;
 
     /**
@@ -714,18 +706,6 @@
      */
     int64_t current_pts;
 
-    /**
-     * Private fields
-     *
-     * The following fields are for internal use only.
-     * Their type, offset, number and semantic can change without notice.
-     */
-
-    /**
-     * Index in the age array.
-     */
-    int age_index;
-=======
     /*****************************************************************
      * All fields below this line are not part of the public API. They
      * may not be used outside of libavfilter and can be changed and
@@ -734,6 +714,11 @@
      *****************************************************************
      */
     /**
+     * Index in the age array.
+     */
+    int age_index;
+
+    /**
      * Lists of channel layouts and sample rates used for automatic
      * negotiation.
      */
@@ -741,7 +726,6 @@
     AVFilterFormats *out_samplerates;
     struct AVFilterChannelLayouts  *in_channel_layouts;
     struct AVFilterChannelLayouts *out_channel_layouts;
->>>>>>> 0ff0af73
 };
 
 /**
