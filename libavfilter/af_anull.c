--- conflicted
+++ resolved
@@ -32,16 +32,6 @@
 
     .priv_size = 0,
 
-<<<<<<< HEAD
-    .inputs    = (const AVFilterPad[]) {{ .name       = "default",
-                                    .type             = AVMEDIA_TYPE_AUDIO,
-                                    .get_audio_buffer = ff_null_get_audio_buffer, },
-                                  { .name = NULL}},
-
-    .outputs   = (const AVFilterPad[]) {{ .name       = "default",
-                                    .type             = AVMEDIA_TYPE_AUDIO, },
-                                  { .name = NULL}},
-=======
     .inputs    = (const AVFilterPad[]) {{ .name             = "default",
                                           .type             = AVMEDIA_TYPE_AUDIO,
                                           .get_audio_buffer = ff_null_get_audio_buffer, },
@@ -50,5 +40,4 @@
     .outputs   = (const AVFilterPad[]) {{ .name             = "default",
                                           .type             = AVMEDIA_TYPE_AUDIO, },
                                         { .name = NULL}},
->>>>>>> 1470ce21
 };