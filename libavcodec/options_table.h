--- conflicted
+++ resolved
@@ -86,14 +86,11 @@
 {"noout", "skip bitstream encoding", 0, AV_OPT_TYPE_CONST, {.i64 = CODEC_FLAG2_NO_OUTPUT }, INT_MIN, INT_MAX, V|E, "flags2"},
 {"ignorecrop", "ignore cropping information from sps", 0, AV_OPT_TYPE_CONST, {.i64 = CODEC_FLAG2_IGNORE_CROP }, INT_MIN, INT_MAX, V|D, "flags2"},
 {"local_header", "place global headers at every keyframe instead of in extradata", 0, AV_OPT_TYPE_CONST, {.i64 = CODEC_FLAG2_LOCAL_HEADER }, INT_MIN, INT_MAX, V|E, "flags2"},
-<<<<<<< HEAD
 {"chunks", "Frame data might be split into multiple chunks", 0, AV_OPT_TYPE_CONST, {.i64 = CODEC_FLAG2_CHUNKS }, INT_MIN, INT_MAX, V|D, "flags2"},
 {"showall", "Show all frames before the first keyframe", 0, AV_OPT_TYPE_CONST, {.i64 = CODEC_FLAG2_SHOW_ALL }, INT_MIN, INT_MAX, V|D, "flags2"},
 {"export_mvs", "export motion vectors through frame side data", 0, AV_OPT_TYPE_CONST, {.i64 = CODEC_FLAG2_EXPORT_MVS}, INT_MIN, INT_MAX, V|D, "flags2"},
 {"skip_manual", "do not skip samples and export skip information as frame side data", 0, AV_OPT_TYPE_CONST, {.i64 = CODEC_FLAG2_SKIP_MANUAL}, INT_MIN, INT_MAX, V|D, "flags2"},
-=======
 #if FF_API_MOTION_EST
->>>>>>> 4b6b1082
 {"me_method", "set motion estimation method", OFFSET(me_method), AV_OPT_TYPE_INT, {.i64 = ME_EPZS }, INT_MIN, INT_MAX, V|E, "me_method"},
 {"zero", "zero motion estimation (fastest)", 0, AV_OPT_TYPE_CONST, {.i64 = ME_ZERO }, INT_MIN, INT_MAX, V|E, "me_method" },
 {"full", "full motion estimation (slowest)", 0, AV_OPT_TYPE_CONST, {.i64 = ME_FULL }, INT_MIN, INT_MAX, V|E, "me_method" },
@@ -106,12 +103,8 @@
 {"x1", "X1 motion estimation", 0, AV_OPT_TYPE_CONST, {.i64 = ME_X1 }, INT_MIN, INT_MAX, V|E, "me_method" },
 {"hex", "hex motion estimation", 0, AV_OPT_TYPE_CONST, {.i64 = ME_HEX }, INT_MIN, INT_MAX, V|E, "me_method" },
 {"umh", "umh motion estimation", 0, AV_OPT_TYPE_CONST, {.i64 = ME_UMH }, INT_MIN, INT_MAX, V|E, "me_method" },
-<<<<<<< HEAD
 {"iter", "iter motion estimation", 0, AV_OPT_TYPE_CONST, {.i64 = ME_ITER }, INT_MIN, INT_MAX, V|E, "me_method" },
-=======
-#endif
-{"extradata_size", NULL, OFFSET(extradata_size), AV_OPT_TYPE_INT, {.i64 = DEFAULT }, INT_MIN, INT_MAX},
->>>>>>> 4b6b1082
+#endif
 {"time_base", NULL, OFFSET(time_base), AV_OPT_TYPE_RATIONAL, {.dbl = 0}, INT_MIN, INT_MAX},
 {"g", "set the group of picture (GOP) size", OFFSET(gop_size), AV_OPT_TYPE_INT, {.i64 = 12 }, INT_MIN, INT_MAX, V|E},
 {"ar", "set audio sampling rate (in Hz)", OFFSET(sample_rate), AV_OPT_TYPE_INT, {.i64 = DEFAULT }, 0, INT_MAX, A|D|E},
