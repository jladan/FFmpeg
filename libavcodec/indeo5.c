--- conflicted
+++ resolved
@@ -435,15 +435,12 @@
         ((band->qdelta_present && band->inherit_qdelta) || band->inherit_mv))
         return AVERROR_INVALIDDATA;
 
-<<<<<<< HEAD
-=======
     if (tile->num_MBs != IVI_MBs_PER_TILE(tile->width, tile->height, band->mb_size)) {
         av_log(avctx, AV_LOG_ERROR, "Allocated tile size %d mismatches parameters %d\n",
                tile->num_MBs, IVI_MBs_PER_TILE(tile->width, tile->height, band->mb_size));
         return AVERROR_INVALIDDATA;
     }
 
->>>>>>> 15c2e802
     /* scale factor for motion vectors */
     mv_scale = (ctx->planes[0].bands[0].mb_size >> 3) - (band->mb_size >> 3);
     mv_x = mv_y = 0;
