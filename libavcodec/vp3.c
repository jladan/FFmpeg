/*
 * Copyright (c) 2003-2004 The FFmpeg Project
 *
 * This file is part of FFmpeg.
 *
 * FFmpeg is free software; you can redistribute it and/or
 * modify it under the terms of the GNU Lesser General Public
 * License as published by the Free Software Foundation; either
 * version 2.1 of the License, or (at your option) any later version.
 *
 * FFmpeg is distributed in the hope that it will be useful,
 * but WITHOUT ANY WARRANTY; without even the implied warranty of
 * MERCHANTABILITY or FITNESS FOR A PARTICULAR PURPOSE.  See the GNU
 * Lesser General Public License for more details.
 *
 * You should have received a copy of the GNU Lesser General Public
 * License along with FFmpeg; if not, write to the Free Software
 * Foundation, Inc., 51 Franklin Street, Fifth Floor, Boston, MA 02110-1301 USA
 */

/**
 * @file
 * On2 VP3 Video Decoder
 *
 * VP3 Video Decoder by Mike Melanson (mike at multimedia.cx)
 * For more information about the VP3 coding process, visit:
 *   http://wiki.multimedia.cx/index.php?title=On2_VP3
 *
 * Theora decoder by Alex Beregszaszi
 */

#include <stdio.h>
#include <stdlib.h>
#include <string.h>

#include "libavutil/imgutils.h"

#include "avcodec.h"
#include "get_bits.h"
#include "hpeldsp.h"
#include "internal.h"
#include "mathops.h"
#include "thread.h"
#include "videodsp.h"
#include "vp3data.h"
#include "vp3dsp.h"
#include "xiph.h"

#define FRAGMENT_PIXELS 8

// FIXME split things out into their own arrays
typedef struct Vp3Fragment {
    int16_t dc;
    uint8_t coding_method;
    uint8_t qpi;
} Vp3Fragment;

#define SB_NOT_CODED        0
#define SB_PARTIALLY_CODED  1
#define SB_FULLY_CODED      2

// This is the maximum length of a single long bit run that can be encoded
// for superblock coding or block qps. Theora special-cases this to read a
// bit instead of flipping the current bit to allow for runs longer than 4129.
#define MAXIMUM_LONG_BIT_RUN 4129

#define MODE_INTER_NO_MV      0
#define MODE_INTRA            1
#define MODE_INTER_PLUS_MV    2
#define MODE_INTER_LAST_MV    3
#define MODE_INTER_PRIOR_LAST 4
#define MODE_USING_GOLDEN     5
#define MODE_GOLDEN_MV        6
#define MODE_INTER_FOURMV     7
#define CODING_MODE_COUNT     8

/* special internal mode */
#define MODE_COPY             8

static int theora_decode_header(AVCodecContext *avctx, GetBitContext *gb);
static int theora_decode_tables(AVCodecContext *avctx, GetBitContext *gb);


/* There are 6 preset schemes, plus a free-form scheme */
static const int ModeAlphabet[6][CODING_MODE_COUNT] = {
    /* scheme 1: Last motion vector dominates */
    { MODE_INTER_LAST_MV,    MODE_INTER_PRIOR_LAST,
      MODE_INTER_PLUS_MV,    MODE_INTER_NO_MV,
      MODE_INTRA,            MODE_USING_GOLDEN,
      MODE_GOLDEN_MV,        MODE_INTER_FOURMV },

    /* scheme 2 */
    { MODE_INTER_LAST_MV,    MODE_INTER_PRIOR_LAST,
      MODE_INTER_NO_MV,      MODE_INTER_PLUS_MV,
      MODE_INTRA,            MODE_USING_GOLDEN,
      MODE_GOLDEN_MV,        MODE_INTER_FOURMV },

    /* scheme 3 */
    { MODE_INTER_LAST_MV,    MODE_INTER_PLUS_MV,
      MODE_INTER_PRIOR_LAST, MODE_INTER_NO_MV,
      MODE_INTRA,            MODE_USING_GOLDEN,
      MODE_GOLDEN_MV,        MODE_INTER_FOURMV },

    /* scheme 4 */
    { MODE_INTER_LAST_MV,    MODE_INTER_PLUS_MV,
      MODE_INTER_NO_MV,      MODE_INTER_PRIOR_LAST,
      MODE_INTRA,            MODE_USING_GOLDEN,
      MODE_GOLDEN_MV,        MODE_INTER_FOURMV },

    /* scheme 5: No motion vector dominates */
    { MODE_INTER_NO_MV,      MODE_INTER_LAST_MV,
      MODE_INTER_PRIOR_LAST, MODE_INTER_PLUS_MV,
      MODE_INTRA,            MODE_USING_GOLDEN,
      MODE_GOLDEN_MV,        MODE_INTER_FOURMV },

    /* scheme 6 */
    { MODE_INTER_NO_MV,      MODE_USING_GOLDEN,
      MODE_INTER_LAST_MV,    MODE_INTER_PRIOR_LAST,
      MODE_INTER_PLUS_MV,    MODE_INTRA,
      MODE_GOLDEN_MV,        MODE_INTER_FOURMV },
};

static const uint8_t hilbert_offset[16][2] = {
    { 0, 0 }, { 1, 0 }, { 1, 1 }, { 0, 1 },
    { 0, 2 }, { 0, 3 }, { 1, 3 }, { 1, 2 },
    { 2, 2 }, { 2, 3 }, { 3, 3 }, { 3, 2 },
    { 3, 1 }, { 2, 1 }, { 2, 0 }, { 3, 0 }
};

#define MIN_DEQUANT_VAL 2

typedef struct Vp3DecodeContext {
    AVCodecContext *avctx;
    int theora, theora_tables;
    int version;
    int width, height;
    int chroma_x_shift, chroma_y_shift;
    ThreadFrame golden_frame;
    ThreadFrame last_frame;
    ThreadFrame current_frame;
    int keyframe;
    uint8_t idct_permutation[64];
    uint8_t idct_scantable[64];
    HpelDSPContext hdsp;
    VideoDSPContext vdsp;
    VP3DSPContext vp3dsp;
    DECLARE_ALIGNED(16, int16_t, block)[64];
    int flipped_image;
    int last_slice_end;
    int skip_loop_filter;

    int qps[3];
    int nqps;
    int last_qps[3];

    int superblock_count;
    int y_superblock_width;
    int y_superblock_height;
    int y_superblock_count;
    int c_superblock_width;
    int c_superblock_height;
    int c_superblock_count;
    int u_superblock_start;
    int v_superblock_start;
    unsigned char *superblock_coding;

    int macroblock_count;
    int macroblock_width;
    int macroblock_height;

    int fragment_count;
    int fragment_width[2];
    int fragment_height[2];

    Vp3Fragment *all_fragments;
    int fragment_start[3];
    int data_offset[3];
    uint8_t offset_x;
    uint8_t offset_y;
    int offset_x_warned;

    int8_t (*motion_val[2])[2];

    /* tables */
    uint16_t coded_dc_scale_factor[64];
    uint32_t coded_ac_scale_factor[64];
    uint8_t base_matrix[384][64];
    uint8_t qr_count[2][3];
    uint8_t qr_size[2][3][64];
    uint16_t qr_base[2][3][64];

    /**
     * This is a list of all tokens in bitstream order. Reordering takes place
     * by pulling from each level during IDCT. As a consequence, IDCT must be
     * in Hilbert order, making the minimum slice height 64 for 4:2:0 and 32
     * otherwise. The 32 different tokens with up to 12 bits of extradata are
     * collapsed into 3 types, packed as follows:
     *   (from the low to high bits)
     *
     * 2 bits: type (0,1,2)
     *   0: EOB run, 14 bits for run length (12 needed)
     *   1: zero run, 7 bits for run length
     *                7 bits for the next coefficient (3 needed)
     *   2: coefficient, 14 bits (11 needed)
     *
     * Coefficients are signed, so are packed in the highest bits for automatic
     * sign extension.
     */
    int16_t *dct_tokens[3][64];
    int16_t *dct_tokens_base;
#define TOKEN_EOB(eob_run)              ((eob_run) << 2)
#define TOKEN_ZERO_RUN(coeff, zero_run) (((coeff) << 9) + ((zero_run) << 2) + 1)
#define TOKEN_COEFF(coeff)              (((coeff) << 2) + 2)

    /**
     * number of blocks that contain DCT coefficients at
     * the given level or higher
     */
    int num_coded_frags[3][64];
    int total_num_coded_frags;

    /* this is a list of indexes into the all_fragments array indicating
     * which of the fragments are coded */
    int *coded_fragment_list[3];

    VLC dc_vlc[16];
    VLC ac_vlc_1[16];
    VLC ac_vlc_2[16];
    VLC ac_vlc_3[16];
    VLC ac_vlc_4[16];

    VLC superblock_run_length_vlc;
    VLC fragment_run_length_vlc;
    VLC mode_code_vlc;
    VLC motion_vector_vlc;

    /* these arrays need to be on 16-byte boundaries since SSE2 operations
     * index into them */
    DECLARE_ALIGNED(16, int16_t, qmat)[3][2][3][64];     ///< qmat[qpi][is_inter][plane]

    /* This table contains superblock_count * 16 entries. Each set of 16
     * numbers corresponds to the fragment indexes 0..15 of the superblock.
     * An entry will be -1 to indicate that no entry corresponds to that
     * index. */
    int *superblock_fragments;

    /* This is an array that indicates how a particular macroblock
     * is coded. */
    unsigned char *macroblock_coding;

    uint8_t *edge_emu_buffer;

    /* Huffman decode */
    int hti;
    unsigned int hbits;
    int entries;
    int huff_code_size;
    uint32_t huffman_table[80][32][2];

    uint8_t filter_limit_values[64];
    DECLARE_ALIGNED(8, int, bounding_values_array)[256 + 2];
} Vp3DecodeContext;

/************************************************************************
 * VP3 specific functions
 ************************************************************************/

static av_cold void free_tables(AVCodecContext *avctx)
{
    Vp3DecodeContext *s = avctx->priv_data;

    av_freep(&s->superblock_coding);
    av_freep(&s->all_fragments);
    av_freep(&s->coded_fragment_list[0]);
    av_freep(&s->dct_tokens_base);
    av_freep(&s->superblock_fragments);
    av_freep(&s->macroblock_coding);
    av_freep(&s->motion_val[0]);
    av_freep(&s->motion_val[1]);
}

static void vp3_decode_flush(AVCodecContext *avctx)
{
    Vp3DecodeContext *s = avctx->priv_data;

    if (s->golden_frame.f)
        ff_thread_release_buffer(avctx, &s->golden_frame);
    if (s->last_frame.f)
        ff_thread_release_buffer(avctx, &s->last_frame);
    if (s->current_frame.f)
        ff_thread_release_buffer(avctx, &s->current_frame);
}

static av_cold int vp3_decode_end(AVCodecContext *avctx)
{
    Vp3DecodeContext *s = avctx->priv_data;
    int i;

    free_tables(avctx);
    av_freep(&s->edge_emu_buffer);

    s->theora_tables = 0;

    /* release all frames */
    vp3_decode_flush(avctx);
    av_frame_free(&s->current_frame.f);
    av_frame_free(&s->last_frame.f);
    av_frame_free(&s->golden_frame.f);

    if (avctx->internal->is_copy)
        return 0;

    for (i = 0; i < 16; i++) {
        ff_free_vlc(&s->dc_vlc[i]);
        ff_free_vlc(&s->ac_vlc_1[i]);
        ff_free_vlc(&s->ac_vlc_2[i]);
        ff_free_vlc(&s->ac_vlc_3[i]);
        ff_free_vlc(&s->ac_vlc_4[i]);
    }

    ff_free_vlc(&s->superblock_run_length_vlc);
    ff_free_vlc(&s->fragment_run_length_vlc);
    ff_free_vlc(&s->mode_code_vlc);
    ff_free_vlc(&s->motion_vector_vlc);

    return 0;
}

/**
 * This function sets up all of the various blocks mappings:
 * superblocks <-> fragments, macroblocks <-> fragments,
 * superblocks <-> macroblocks
 *
 * @return 0 is successful; returns 1 if *anything* went wrong.
 */
static int init_block_mapping(Vp3DecodeContext *s)
{
    int sb_x, sb_y, plane;
    int x, y, i, j = 0;

    for (plane = 0; plane < 3; plane++) {
        int sb_width    = plane ? s->c_superblock_width
                                : s->y_superblock_width;
        int sb_height   = plane ? s->c_superblock_height
                                : s->y_superblock_height;
        int frag_width  = s->fragment_width[!!plane];
        int frag_height = s->fragment_height[!!plane];

        for (sb_y = 0; sb_y < sb_height; sb_y++)
            for (sb_x = 0; sb_x < sb_width; sb_x++)
                for (i = 0; i < 16; i++) {
                    x = 4 * sb_x + hilbert_offset[i][0];
                    y = 4 * sb_y + hilbert_offset[i][1];

                    if (x < frag_width && y < frag_height)
                        s->superblock_fragments[j++] = s->fragment_start[plane] +
                                                       y * frag_width + x;
                    else
                        s->superblock_fragments[j++] = -1;
                }
    }

    return 0;  /* successful path out */
}

/*
 * This function sets up the dequantization tables used for a particular
 * frame.
 */
static void init_dequantizer(Vp3DecodeContext *s, int qpi)
{
    int ac_scale_factor = s->coded_ac_scale_factor[s->qps[qpi]];
    int dc_scale_factor = s->coded_dc_scale_factor[s->qps[qpi]];
    int i, plane, inter, qri, bmi, bmj, qistart;

    for (inter = 0; inter < 2; inter++) {
        for (plane = 0; plane < 3; plane++) {
            int sum = 0;
            for (qri = 0; qri < s->qr_count[inter][plane]; qri++) {
                sum += s->qr_size[inter][plane][qri];
                if (s->qps[qpi] <= sum)
                    break;
            }
            qistart = sum - s->qr_size[inter][plane][qri];
            bmi     = s->qr_base[inter][plane][qri];
            bmj     = s->qr_base[inter][plane][qri + 1];
            for (i = 0; i < 64; i++) {
                int coeff = (2 * (sum     - s->qps[qpi]) * s->base_matrix[bmi][i] -
                             2 * (qistart - s->qps[qpi]) * s->base_matrix[bmj][i] +
                             s->qr_size[inter][plane][qri]) /
                            (2 * s->qr_size[inter][plane][qri]);

                int qmin   = 8 << (inter + !i);
                int qscale = i ? ac_scale_factor : dc_scale_factor;

                s->qmat[qpi][inter][plane][s->idct_permutation[i]] =
                    av_clip((qscale * coeff) / 100 * 4, qmin, 4096);
            }
            /* all DC coefficients use the same quant so as not to interfere
             * with DC prediction */
            s->qmat[qpi][inter][plane][0] = s->qmat[0][inter][plane][0];
        }
    }
}

/*
 * This function initializes the loop filter boundary limits if the frame's
 * quality index is different from the previous frame's.
 *
 * The filter_limit_values may not be larger than 127.
 */
static void init_loop_filter(Vp3DecodeContext *s)
{
    int *bounding_values = s->bounding_values_array + 127;
    int filter_limit;
    int x;
    int value;

    filter_limit = s->filter_limit_values[s->qps[0]];
    av_assert0(filter_limit < 128U);

    /* set up the bounding values */
    memset(s->bounding_values_array, 0, 256 * sizeof(int));
    for (x = 0; x < filter_limit; x++) {
        bounding_values[-x] = -x;
        bounding_values[x] = x;
    }
    for (x = value = filter_limit; x < 128 && value; x++, value--) {
        bounding_values[ x] =  value;
        bounding_values[-x] = -value;
    }
    if (value)
        bounding_values[128] = value;
    bounding_values[129] = bounding_values[130] = filter_limit * 0x02020202;
}

/*
 * This function unpacks all of the superblock/macroblock/fragment coding
 * information from the bitstream.
 */
static int unpack_superblocks(Vp3DecodeContext *s, GetBitContext *gb)
{
    int superblock_starts[3] = {
        0, s->u_superblock_start, s->v_superblock_start
    };
    int bit = 0;
    int current_superblock = 0;
    int current_run = 0;
    int num_partial_superblocks = 0;

    int i, j;
    int current_fragment;
    int plane;

    if (s->keyframe) {
        memset(s->superblock_coding, SB_FULLY_CODED, s->superblock_count);
    } else {
        /* unpack the list of partially-coded superblocks */
        bit         = get_bits1(gb) ^ 1;
        current_run = 0;

        while (current_superblock < s->superblock_count && get_bits_left(gb) > 0) {
            if (s->theora && current_run == MAXIMUM_LONG_BIT_RUN)
                bit = get_bits1(gb);
            else
                bit ^= 1;

            current_run = get_vlc2(gb, s->superblock_run_length_vlc.table,
                                   6, 2) + 1;
            if (current_run == 34)
                current_run += get_bits(gb, 12);

            if (current_run > s->superblock_count - current_superblock) {
                av_log(s->avctx, AV_LOG_ERROR,
                       "Invalid partially coded superblock run length\n");
                return -1;
            }

            memset(s->superblock_coding + current_superblock, bit, current_run);

            current_superblock += current_run;
            if (bit)
                num_partial_superblocks += current_run;
        }

        /* unpack the list of fully coded superblocks if any of the blocks were
         * not marked as partially coded in the previous step */
        if (num_partial_superblocks < s->superblock_count) {
            int superblocks_decoded = 0;

            current_superblock = 0;
            bit                = get_bits1(gb) ^ 1;
            current_run        = 0;

            while (superblocks_decoded < s->superblock_count - num_partial_superblocks &&
                   get_bits_left(gb) > 0) {
                if (s->theora && current_run == MAXIMUM_LONG_BIT_RUN)
                    bit = get_bits1(gb);
                else
                    bit ^= 1;

                current_run = get_vlc2(gb, s->superblock_run_length_vlc.table,
                                       6, 2) + 1;
                if (current_run == 34)
                    current_run += get_bits(gb, 12);

                for (j = 0; j < current_run; current_superblock++) {
                    if (current_superblock >= s->superblock_count) {
                        av_log(s->avctx, AV_LOG_ERROR,
                               "Invalid fully coded superblock run length\n");
                        return -1;
                    }

                    /* skip any superblocks already marked as partially coded */
                    if (s->superblock_coding[current_superblock] == SB_NOT_CODED) {
                        s->superblock_coding[current_superblock] = 2 * bit;
                        j++;
                    }
                }
                superblocks_decoded += current_run;
            }
        }

        /* if there were partial blocks, initialize bitstream for
         * unpacking fragment codings */
        if (num_partial_superblocks) {
            current_run = 0;
            bit         = get_bits1(gb);
            /* toggle the bit because as soon as the first run length is
             * fetched the bit will be toggled again */
            bit ^= 1;
        }
    }

    /* figure out which fragments are coded; iterate through each
     * superblock (all planes) */
    s->total_num_coded_frags = 0;
    memset(s->macroblock_coding, MODE_COPY, s->macroblock_count);

    for (plane = 0; plane < 3; plane++) {
        int sb_start = superblock_starts[plane];
        int sb_end   = sb_start + (plane ? s->c_superblock_count
                                         : s->y_superblock_count);
        int num_coded_frags = 0;

        for (i = sb_start; i < sb_end && get_bits_left(gb) > 0; i++) {
            /* iterate through all 16 fragments in a superblock */
            for (j = 0; j < 16; j++) {
                /* if the fragment is in bounds, check its coding status */
                current_fragment = s->superblock_fragments[i * 16 + j];
                if (current_fragment != -1) {
                    int coded = s->superblock_coding[i];

                    if (s->superblock_coding[i] == SB_PARTIALLY_CODED) {
                        /* fragment may or may not be coded; this is the case
                         * that cares about the fragment coding runs */
                        if (current_run-- == 0) {
                            bit        ^= 1;
                            current_run = get_vlc2(gb, s->fragment_run_length_vlc.table, 5, 2);
                        }
                        coded = bit;
                    }

                    if (coded) {
                        /* default mode; actual mode will be decoded in
                         * the next phase */
                        s->all_fragments[current_fragment].coding_method =
                            MODE_INTER_NO_MV;
                        s->coded_fragment_list[plane][num_coded_frags++] =
                            current_fragment;
                    } else {
                        /* not coded; copy this fragment from the prior frame */
                        s->all_fragments[current_fragment].coding_method =
                            MODE_COPY;
                    }
                }
            }
        }
        s->total_num_coded_frags += num_coded_frags;
        for (i = 0; i < 64; i++)
            s->num_coded_frags[plane][i] = num_coded_frags;
        if (plane < 2)
            s->coded_fragment_list[plane + 1] = s->coded_fragment_list[plane] +
                                                num_coded_frags;
    }
    return 0;
}

/*
 * This function unpacks all the coding mode data for individual macroblocks
 * from the bitstream.
 */
static int unpack_modes(Vp3DecodeContext *s, GetBitContext *gb)
{
    int i, j, k, sb_x, sb_y;
    int scheme;
    int current_macroblock;
    int current_fragment;
    int coding_mode;
    int custom_mode_alphabet[CODING_MODE_COUNT];
    const int *alphabet;
    Vp3Fragment *frag;

    if (s->keyframe) {
        for (i = 0; i < s->fragment_count; i++)
            s->all_fragments[i].coding_method = MODE_INTRA;
    } else {
        /* fetch the mode coding scheme for this frame */
        scheme = get_bits(gb, 3);

        /* is it a custom coding scheme? */
        if (scheme == 0) {
            for (i = 0; i < 8; i++)
                custom_mode_alphabet[i] = MODE_INTER_NO_MV;
            for (i = 0; i < 8; i++)
                custom_mode_alphabet[get_bits(gb, 3)] = i;
            alphabet = custom_mode_alphabet;
        } else
            alphabet = ModeAlphabet[scheme - 1];

        /* iterate through all of the macroblocks that contain 1 or more
         * coded fragments */
        for (sb_y = 0; sb_y < s->y_superblock_height; sb_y++) {
            for (sb_x = 0; sb_x < s->y_superblock_width; sb_x++) {
                if (get_bits_left(gb) <= 0)
                    return -1;

                for (j = 0; j < 4; j++) {
                    int mb_x = 2 * sb_x + (j >> 1);
                    int mb_y = 2 * sb_y + (((j >> 1) + j) & 1);
                    current_macroblock = mb_y * s->macroblock_width + mb_x;

                    if (mb_x >= s->macroblock_width ||
                        mb_y >= s->macroblock_height)
                        continue;

#define BLOCK_X (2 * mb_x + (k & 1))
#define BLOCK_Y (2 * mb_y + (k >> 1))
                    /* coding modes are only stored if the macroblock has
                     * at least one luma block coded, otherwise it must be
                     * INTER_NO_MV */
                    for (k = 0; k < 4; k++) {
                        current_fragment = BLOCK_Y *
                                           s->fragment_width[0] + BLOCK_X;
                        if (s->all_fragments[current_fragment].coding_method != MODE_COPY)
                            break;
                    }
                    if (k == 4) {
                        s->macroblock_coding[current_macroblock] = MODE_INTER_NO_MV;
                        continue;
                    }

                    /* mode 7 means get 3 bits for each coding mode */
                    if (scheme == 7)
                        coding_mode = get_bits(gb, 3);
                    else
                        coding_mode = alphabet[get_vlc2(gb, s->mode_code_vlc.table, 3, 3)];

                    s->macroblock_coding[current_macroblock] = coding_mode;
                    for (k = 0; k < 4; k++) {
                        frag = s->all_fragments + BLOCK_Y * s->fragment_width[0] + BLOCK_X;
                        if (frag->coding_method != MODE_COPY)
                            frag->coding_method = coding_mode;
                    }

#define SET_CHROMA_MODES                                                      \
    if (frag[s->fragment_start[1]].coding_method != MODE_COPY)                \
        frag[s->fragment_start[1]].coding_method = coding_mode;               \
    if (frag[s->fragment_start[2]].coding_method != MODE_COPY)                \
        frag[s->fragment_start[2]].coding_method = coding_mode;

                    if (s->chroma_y_shift) {
                        frag = s->all_fragments + mb_y *
                               s->fragment_width[1] + mb_x;
                        SET_CHROMA_MODES
                    } else if (s->chroma_x_shift) {
                        frag = s->all_fragments +
                               2 * mb_y * s->fragment_width[1] + mb_x;
                        for (k = 0; k < 2; k++) {
                            SET_CHROMA_MODES
                            frag += s->fragment_width[1];
                        }
                    } else {
                        for (k = 0; k < 4; k++) {
                            frag = s->all_fragments +
                                   BLOCK_Y * s->fragment_width[1] + BLOCK_X;
                            SET_CHROMA_MODES
                        }
                    }
                }
            }
        }
    }

    return 0;
}

/*
 * This function unpacks all the motion vectors for the individual
 * macroblocks from the bitstream.
 */
static int unpack_vectors(Vp3DecodeContext *s, GetBitContext *gb)
{
    int j, k, sb_x, sb_y;
    int coding_mode;
    int motion_x[4];
    int motion_y[4];
    int last_motion_x = 0;
    int last_motion_y = 0;
    int prior_last_motion_x = 0;
    int prior_last_motion_y = 0;
    int current_macroblock;
    int current_fragment;
    int frag;

    if (s->keyframe)
        return 0;

    /* coding mode 0 is the VLC scheme; 1 is the fixed code scheme */
    coding_mode = get_bits1(gb);

    /* iterate through all of the macroblocks that contain 1 or more
     * coded fragments */
    for (sb_y = 0; sb_y < s->y_superblock_height; sb_y++) {
        for (sb_x = 0; sb_x < s->y_superblock_width; sb_x++) {
            if (get_bits_left(gb) <= 0)
                return -1;

            for (j = 0; j < 4; j++) {
                int mb_x = 2 * sb_x + (j >> 1);
                int mb_y = 2 * sb_y + (((j >> 1) + j) & 1);
                current_macroblock = mb_y * s->macroblock_width + mb_x;

                if (mb_x >= s->macroblock_width  ||
                    mb_y >= s->macroblock_height ||
                    s->macroblock_coding[current_macroblock] == MODE_COPY)
                    continue;

                switch (s->macroblock_coding[current_macroblock]) {
                case MODE_INTER_PLUS_MV:
                case MODE_GOLDEN_MV:
                    /* all 6 fragments use the same motion vector */
                    if (coding_mode == 0) {
                        motion_x[0] = motion_vector_table[get_vlc2(gb, s->motion_vector_vlc.table, 6, 2)];
                        motion_y[0] = motion_vector_table[get_vlc2(gb, s->motion_vector_vlc.table, 6, 2)];
                    } else {
                        motion_x[0] = fixed_motion_vector_table[get_bits(gb, 6)];
                        motion_y[0] = fixed_motion_vector_table[get_bits(gb, 6)];
                    }

                    /* vector maintenance, only on MODE_INTER_PLUS_MV */
                    if (s->macroblock_coding[current_macroblock] == MODE_INTER_PLUS_MV) {
                        prior_last_motion_x = last_motion_x;
                        prior_last_motion_y = last_motion_y;
                        last_motion_x       = motion_x[0];
                        last_motion_y       = motion_y[0];
                    }
                    break;

                case MODE_INTER_FOURMV:
                    /* vector maintenance */
                    prior_last_motion_x = last_motion_x;
                    prior_last_motion_y = last_motion_y;

                    /* fetch 4 vectors from the bitstream, one for each
                     * Y fragment, then average for the C fragment vectors */
                    for (k = 0; k < 4; k++) {
                        current_fragment = BLOCK_Y * s->fragment_width[0] + BLOCK_X;
                        if (s->all_fragments[current_fragment].coding_method != MODE_COPY) {
                            if (coding_mode == 0) {
                                motion_x[k] = motion_vector_table[get_vlc2(gb, s->motion_vector_vlc.table, 6, 2)];
                                motion_y[k] = motion_vector_table[get_vlc2(gb, s->motion_vector_vlc.table, 6, 2)];
                            } else {
                                motion_x[k] = fixed_motion_vector_table[get_bits(gb, 6)];
                                motion_y[k] = fixed_motion_vector_table[get_bits(gb, 6)];
                            }
                            last_motion_x = motion_x[k];
                            last_motion_y = motion_y[k];
                        } else {
                            motion_x[k] = 0;
                            motion_y[k] = 0;
                        }
                    }
                    break;

                case MODE_INTER_LAST_MV:
                    /* all 6 fragments use the last motion vector */
                    motion_x[0] = last_motion_x;
                    motion_y[0] = last_motion_y;

                    /* no vector maintenance (last vector remains the
                     * last vector) */
                    break;

                case MODE_INTER_PRIOR_LAST:
                    /* all 6 fragments use the motion vector prior to the
                     * last motion vector */
                    motion_x[0] = prior_last_motion_x;
                    motion_y[0] = prior_last_motion_y;

                    /* vector maintenance */
                    prior_last_motion_x = last_motion_x;
                    prior_last_motion_y = last_motion_y;
                    last_motion_x       = motion_x[0];
                    last_motion_y       = motion_y[0];
                    break;

                default:
                    /* covers intra, inter without MV, golden without MV */
                    motion_x[0] = 0;
                    motion_y[0] = 0;

                    /* no vector maintenance */
                    break;
                }

                /* assign the motion vectors to the correct fragments */
                for (k = 0; k < 4; k++) {
                    current_fragment =
                        BLOCK_Y * s->fragment_width[0] + BLOCK_X;
                    if (s->macroblock_coding[current_macroblock] == MODE_INTER_FOURMV) {
                        s->motion_val[0][current_fragment][0] = motion_x[k];
                        s->motion_val[0][current_fragment][1] = motion_y[k];
                    } else {
                        s->motion_val[0][current_fragment][0] = motion_x[0];
                        s->motion_val[0][current_fragment][1] = motion_y[0];
                    }
                }

                if (s->chroma_y_shift) {
                    if (s->macroblock_coding[current_macroblock] == MODE_INTER_FOURMV) {
                        motion_x[0] = RSHIFT(motion_x[0] + motion_x[1] +
                                             motion_x[2] + motion_x[3], 2);
                        motion_y[0] = RSHIFT(motion_y[0] + motion_y[1] +
                                             motion_y[2] + motion_y[3], 2);
                    }
                    motion_x[0] = (motion_x[0] >> 1) | (motion_x[0] & 1);
                    motion_y[0] = (motion_y[0] >> 1) | (motion_y[0] & 1);
                    frag = mb_y * s->fragment_width[1] + mb_x;
                    s->motion_val[1][frag][0] = motion_x[0];
                    s->motion_val[1][frag][1] = motion_y[0];
                } else if (s->chroma_x_shift) {
                    if (s->macroblock_coding[current_macroblock] == MODE_INTER_FOURMV) {
                        motion_x[0] = RSHIFT(motion_x[0] + motion_x[1], 1);
                        motion_y[0] = RSHIFT(motion_y[0] + motion_y[1], 1);
                        motion_x[1] = RSHIFT(motion_x[2] + motion_x[3], 1);
                        motion_y[1] = RSHIFT(motion_y[2] + motion_y[3], 1);
                    } else {
                        motion_x[1] = motion_x[0];
                        motion_y[1] = motion_y[0];
                    }
                    motion_x[0] = (motion_x[0] >> 1) | (motion_x[0] & 1);
                    motion_x[1] = (motion_x[1] >> 1) | (motion_x[1] & 1);

                    frag = 2 * mb_y * s->fragment_width[1] + mb_x;
                    for (k = 0; k < 2; k++) {
                        s->motion_val[1][frag][0] = motion_x[k];
                        s->motion_val[1][frag][1] = motion_y[k];
                        frag += s->fragment_width[1];
                    }
                } else {
                    for (k = 0; k < 4; k++) {
                        frag = BLOCK_Y * s->fragment_width[1] + BLOCK_X;
                        if (s->macroblock_coding[current_macroblock] == MODE_INTER_FOURMV) {
                            s->motion_val[1][frag][0] = motion_x[k];
                            s->motion_val[1][frag][1] = motion_y[k];
                        } else {
                            s->motion_val[1][frag][0] = motion_x[0];
                            s->motion_val[1][frag][1] = motion_y[0];
                        }
                    }
                }
            }
        }
    }

    return 0;
}

static int unpack_block_qpis(Vp3DecodeContext *s, GetBitContext *gb)
{
    int qpi, i, j, bit, run_length, blocks_decoded, num_blocks_at_qpi;
    int num_blocks = s->total_num_coded_frags;

    for (qpi = 0; qpi < s->nqps - 1 && num_blocks > 0; qpi++) {
        i = blocks_decoded = num_blocks_at_qpi = 0;

        bit        = get_bits1(gb) ^ 1;
        run_length = 0;

        do {
            if (run_length == MAXIMUM_LONG_BIT_RUN)
                bit = get_bits1(gb);
            else
                bit ^= 1;

            run_length = get_vlc2(gb, s->superblock_run_length_vlc.table, 6, 2) + 1;
            if (run_length == 34)
                run_length += get_bits(gb, 12);
            blocks_decoded += run_length;

            if (!bit)
                num_blocks_at_qpi += run_length;

            for (j = 0; j < run_length; i++) {
                if (i >= s->total_num_coded_frags)
                    return -1;

                if (s->all_fragments[s->coded_fragment_list[0][i]].qpi == qpi) {
                    s->all_fragments[s->coded_fragment_list[0][i]].qpi += bit;
                    j++;
                }
            }
        } while (blocks_decoded < num_blocks && get_bits_left(gb) > 0);

        num_blocks -= num_blocks_at_qpi;
    }

    return 0;
}

/*
 * This function is called by unpack_dct_coeffs() to extract the VLCs from
 * the bitstream. The VLCs encode tokens which are used to unpack DCT
 * data. This function unpacks all the VLCs for either the Y plane or both
 * C planes, and is called for DC coefficients or different AC coefficient
 * levels (since different coefficient types require different VLC tables.
 *
 * This function returns a residual eob run. E.g, if a particular token gave
 * instructions to EOB the next 5 fragments and there were only 2 fragments
 * left in the current fragment range, 3 would be returned so that it could
 * be passed into the next call to this same function.
 */
static int unpack_vlcs(Vp3DecodeContext *s, GetBitContext *gb,
                       VLC *table, int coeff_index,
                       int plane,
                       int eob_run)
{
    int i, j = 0;
    int token;
    int zero_run  = 0;
    int16_t coeff = 0;
    int bits_to_get;
    int blocks_ended;
    int coeff_i = 0;
    int num_coeffs      = s->num_coded_frags[plane][coeff_index];
    int16_t *dct_tokens = s->dct_tokens[plane][coeff_index];

    /* local references to structure members to avoid repeated deferences */
    int *coded_fragment_list   = s->coded_fragment_list[plane];
    Vp3Fragment *all_fragments = s->all_fragments;
    VLC_TYPE(*vlc_table)[2] = table->table;

    if (num_coeffs < 0)
        av_log(s->avctx, AV_LOG_ERROR,
               "Invalid number of coefficents at level %d\n", coeff_index);

    if (eob_run > num_coeffs) {
        coeff_i      =
        blocks_ended = num_coeffs;
        eob_run     -= num_coeffs;
    } else {
        coeff_i      =
        blocks_ended = eob_run;
        eob_run      = 0;
    }

    // insert fake EOB token to cover the split between planes or zzi
    if (blocks_ended)
        dct_tokens[j++] = blocks_ended << 2;

    while (coeff_i < num_coeffs && get_bits_left(gb) > 0) {
        /* decode a VLC into a token */
        token = get_vlc2(gb, vlc_table, 11, 3);
        /* use the token to get a zero run, a coefficient, and an eob run */
        if ((unsigned) token <= 6U) {
            eob_run = eob_run_base[token];
            if (eob_run_get_bits[token])
                eob_run += get_bits(gb, eob_run_get_bits[token]);

            // record only the number of blocks ended in this plane,
            // any spill will be recorded in the next plane.
            if (eob_run > num_coeffs - coeff_i) {
                dct_tokens[j++] = TOKEN_EOB(num_coeffs - coeff_i);
                blocks_ended   += num_coeffs - coeff_i;
                eob_run        -= num_coeffs - coeff_i;
                coeff_i         = num_coeffs;
            } else {
                dct_tokens[j++] = TOKEN_EOB(eob_run);
                blocks_ended   += eob_run;
                coeff_i        += eob_run;
                eob_run         = 0;
            }
        } else if (token >= 0) {
            bits_to_get = coeff_get_bits[token];
            if (bits_to_get)
                bits_to_get = get_bits(gb, bits_to_get);
            coeff = coeff_tables[token][bits_to_get];

            zero_run = zero_run_base[token];
            if (zero_run_get_bits[token])
                zero_run += get_bits(gb, zero_run_get_bits[token]);

            if (zero_run) {
                dct_tokens[j++] = TOKEN_ZERO_RUN(coeff, zero_run);
            } else {
                // Save DC into the fragment structure. DC prediction is
                // done in raster order, so the actual DC can't be in with
                // other tokens. We still need the token in dct_tokens[]
                // however, or else the structure collapses on itself.
                if (!coeff_index)
                    all_fragments[coded_fragment_list[coeff_i]].dc = coeff;

                dct_tokens[j++] = TOKEN_COEFF(coeff);
            }

            if (coeff_index + zero_run > 64) {
                av_log(s->avctx, AV_LOG_DEBUG,
                       "Invalid zero run of %d with %d coeffs left\n",
                       zero_run, 64 - coeff_index);
                zero_run = 64 - coeff_index;
            }

            // zero runs code multiple coefficients,
            // so don't try to decode coeffs for those higher levels
            for (i = coeff_index + 1; i <= coeff_index + zero_run; i++)
                s->num_coded_frags[plane][i]--;
            coeff_i++;
        } else {
            av_log(s->avctx, AV_LOG_ERROR, "Invalid token %d\n", token);
            return -1;
        }
    }

    if (blocks_ended > s->num_coded_frags[plane][coeff_index])
        av_log(s->avctx, AV_LOG_ERROR, "More blocks ended than coded!\n");

    // decrement the number of blocks that have higher coefficients for each
    // EOB run at this level
    if (blocks_ended)
        for (i = coeff_index + 1; i < 64; i++)
            s->num_coded_frags[plane][i] -= blocks_ended;

    // setup the next buffer
    if (plane < 2)
        s->dct_tokens[plane + 1][coeff_index] = dct_tokens + j;
    else if (coeff_index < 63)
        s->dct_tokens[0][coeff_index + 1] = dct_tokens + j;

    return eob_run;
}

static void reverse_dc_prediction(Vp3DecodeContext *s,
                                  int first_fragment,
                                  int fragment_width,
                                  int fragment_height);
/*
 * This function unpacks all of the DCT coefficient data from the
 * bitstream.
 */
static int unpack_dct_coeffs(Vp3DecodeContext *s, GetBitContext *gb)
{
    int i;
    int dc_y_table;
    int dc_c_table;
    int ac_y_table;
    int ac_c_table;
    int residual_eob_run = 0;
    VLC *y_tables[64];
    VLC *c_tables[64];

    s->dct_tokens[0][0] = s->dct_tokens_base;

    /* fetch the DC table indexes */
    dc_y_table = get_bits(gb, 4);
    dc_c_table = get_bits(gb, 4);

    /* unpack the Y plane DC coefficients */
    residual_eob_run = unpack_vlcs(s, gb, &s->dc_vlc[dc_y_table], 0,
                                   0, residual_eob_run);
    if (residual_eob_run < 0)
        return residual_eob_run;

    /* reverse prediction of the Y-plane DC coefficients */
    reverse_dc_prediction(s, 0, s->fragment_width[0], s->fragment_height[0]);

    /* unpack the C plane DC coefficients */
    residual_eob_run = unpack_vlcs(s, gb, &s->dc_vlc[dc_c_table], 0,
                                   1, residual_eob_run);
    if (residual_eob_run < 0)
        return residual_eob_run;
    residual_eob_run = unpack_vlcs(s, gb, &s->dc_vlc[dc_c_table], 0,
                                   2, residual_eob_run);
    if (residual_eob_run < 0)
        return residual_eob_run;

    /* reverse prediction of the C-plane DC coefficients */
    if (!(s->avctx->flags & AV_CODEC_FLAG_GRAY)) {
        reverse_dc_prediction(s, s->fragment_start[1],
                              s->fragment_width[1], s->fragment_height[1]);
        reverse_dc_prediction(s, s->fragment_start[2],
                              s->fragment_width[1], s->fragment_height[1]);
    }

    /* fetch the AC table indexes */
    ac_y_table = get_bits(gb, 4);
    ac_c_table = get_bits(gb, 4);

    /* build tables of AC VLC tables */
    for (i = 1; i <= 5; i++) {
        y_tables[i] = &s->ac_vlc_1[ac_y_table];
        c_tables[i] = &s->ac_vlc_1[ac_c_table];
    }
    for (i = 6; i <= 14; i++) {
        y_tables[i] = &s->ac_vlc_2[ac_y_table];
        c_tables[i] = &s->ac_vlc_2[ac_c_table];
    }
    for (i = 15; i <= 27; i++) {
        y_tables[i] = &s->ac_vlc_3[ac_y_table];
        c_tables[i] = &s->ac_vlc_3[ac_c_table];
    }
    for (i = 28; i <= 63; i++) {
        y_tables[i] = &s->ac_vlc_4[ac_y_table];
        c_tables[i] = &s->ac_vlc_4[ac_c_table];
    }

    /* decode all AC coefficents */
    for (i = 1; i <= 63; i++) {
        residual_eob_run = unpack_vlcs(s, gb, y_tables[i], i,
                                       0, residual_eob_run);
        if (residual_eob_run < 0)
            return residual_eob_run;

        residual_eob_run = unpack_vlcs(s, gb, c_tables[i], i,
                                       1, residual_eob_run);
        if (residual_eob_run < 0)
            return residual_eob_run;
        residual_eob_run = unpack_vlcs(s, gb, c_tables[i], i,
                                       2, residual_eob_run);
        if (residual_eob_run < 0)
            return residual_eob_run;
    }

    return 0;
}

/*
 * This function reverses the DC prediction for each coded fragment in
 * the frame. Much of this function is adapted directly from the original
 * VP3 source code.
 */
#define COMPATIBLE_FRAME(x)                                                   \
    (compatible_frame[s->all_fragments[x].coding_method] == current_frame_type)
#define DC_COEFF(u) s->all_fragments[u].dc

static void reverse_dc_prediction(Vp3DecodeContext *s,
                                  int first_fragment,
                                  int fragment_width,
                                  int fragment_height)
{
#define PUL 8
#define PU 4
#define PUR 2
#define PL 1

    int x, y;
    int i = first_fragment;

    int predicted_dc;

    /* DC values for the left, up-left, up, and up-right fragments */
    int vl, vul, vu, vur;

    /* indexes for the left, up-left, up, and up-right fragments */
    int l, ul, u, ur;

    /*
     * The 6 fields mean:
     *   0: up-left multiplier
     *   1: up multiplier
     *   2: up-right multiplier
     *   3: left multiplier
     */
    static const int predictor_transform[16][4] = {
        {    0,   0,   0,   0 },
        {    0,   0,   0, 128 }, // PL
        {    0,   0, 128,   0 }, // PUR
        {    0,   0,  53,  75 }, // PUR|PL
        {    0, 128,   0,   0 }, // PU
        {    0,  64,   0,  64 }, // PU |PL
        {    0, 128,   0,   0 }, // PU |PUR
        {    0,   0,  53,  75 }, // PU |PUR|PL
        {  128,   0,   0,   0 }, // PUL
        {    0,   0,   0, 128 }, // PUL|PL
        {   64,   0,  64,   0 }, // PUL|PUR
        {    0,   0,  53,  75 }, // PUL|PUR|PL
        {    0, 128,   0,   0 }, // PUL|PU
        { -104, 116,   0, 116 }, // PUL|PU |PL
        {   24,  80,  24,   0 }, // PUL|PU |PUR
        { -104, 116,   0, 116 }  // PUL|PU |PUR|PL
    };

    /* This table shows which types of blocks can use other blocks for
     * prediction. For example, INTRA is the only mode in this table to
     * have a frame number of 0. That means INTRA blocks can only predict
     * from other INTRA blocks. There are 2 golden frame coding types;
     * blocks encoding in these modes can only predict from other blocks
     * that were encoded with these 1 of these 2 modes. */
    static const unsigned char compatible_frame[9] = {
        1,    /* MODE_INTER_NO_MV */
        0,    /* MODE_INTRA */
        1,    /* MODE_INTER_PLUS_MV */
        1,    /* MODE_INTER_LAST_MV */
        1,    /* MODE_INTER_PRIOR_MV */
        2,    /* MODE_USING_GOLDEN */
        2,    /* MODE_GOLDEN_MV */
        1,    /* MODE_INTER_FOUR_MV */
        3     /* MODE_COPY */
    };
    int current_frame_type;

    /* there is a last DC predictor for each of the 3 frame types */
    short last_dc[3];

    int transform = 0;

    vul =
    vu  =
    vur =
    vl  = 0;
    last_dc[0] =
    last_dc[1] =
    last_dc[2] = 0;

    /* for each fragment row... */
    for (y = 0; y < fragment_height; y++) {
        /* for each fragment in a row... */
        for (x = 0; x < fragment_width; x++, i++) {

            /* reverse prediction if this block was coded */
            if (s->all_fragments[i].coding_method != MODE_COPY) {
                current_frame_type =
                    compatible_frame[s->all_fragments[i].coding_method];

                transform = 0;
                if (x) {
                    l  = i - 1;
                    vl = DC_COEFF(l);
                    if (COMPATIBLE_FRAME(l))
                        transform |= PL;
                }
                if (y) {
                    u  = i - fragment_width;
                    vu = DC_COEFF(u);
                    if (COMPATIBLE_FRAME(u))
                        transform |= PU;
                    if (x) {
                        ul  = i - fragment_width - 1;
                        vul = DC_COEFF(ul);
                        if (COMPATIBLE_FRAME(ul))
                            transform |= PUL;
                    }
                    if (x + 1 < fragment_width) {
                        ur  = i - fragment_width + 1;
                        vur = DC_COEFF(ur);
                        if (COMPATIBLE_FRAME(ur))
                            transform |= PUR;
                    }
                }

                if (transform == 0) {
                    /* if there were no fragments to predict from, use last
                     * DC saved */
                    predicted_dc = last_dc[current_frame_type];
                } else {
                    /* apply the appropriate predictor transform */
                    predicted_dc =
                        (predictor_transform[transform][0] * vul) +
                        (predictor_transform[transform][1] * vu) +
                        (predictor_transform[transform][2] * vur) +
                        (predictor_transform[transform][3] * vl);

                    predicted_dc /= 128;

                    /* check for outranging on the [ul u l] and
                     * [ul u ur l] predictors */
                    if ((transform == 15) || (transform == 13)) {
                        if (FFABS(predicted_dc - vu) > 128)
                            predicted_dc = vu;
                        else if (FFABS(predicted_dc - vl) > 128)
                            predicted_dc = vl;
                        else if (FFABS(predicted_dc - vul) > 128)
                            predicted_dc = vul;
                    }
                }

                /* at long last, apply the predictor */
                DC_COEFF(i) += predicted_dc;
                /* save the DC */
                last_dc[current_frame_type] = DC_COEFF(i);
            }
        }
    }
}

static void apply_loop_filter(Vp3DecodeContext *s, int plane,
                              int ystart, int yend)
{
    int x, y;
    int *bounding_values = s->bounding_values_array + 127;

    int width           = s->fragment_width[!!plane];
    int height          = s->fragment_height[!!plane];
    int fragment        = s->fragment_start[plane] + ystart * width;
    ptrdiff_t stride    = s->current_frame.f->linesize[plane];
    uint8_t *plane_data = s->current_frame.f->data[plane];
    if (!s->flipped_image)
        stride = -stride;
    plane_data += s->data_offset[plane] + 8 * ystart * stride;

    for (y = ystart; y < yend; y++) {
        for (x = 0; x < width; x++) {
            /* This code basically just deblocks on the edges of coded blocks.
             * However, it has to be much more complicated because of the
             * braindamaged deblock ordering used in VP3/Theora. Order matters
             * because some pixels get filtered twice. */
            if (s->all_fragments[fragment].coding_method != MODE_COPY) {
                /* do not perform left edge filter for left columns frags */
                if (x > 0) {
                    s->vp3dsp.h_loop_filter(
                        plane_data + 8 * x,
                        stride, bounding_values);
                }

                /* do not perform top edge filter for top row fragments */
                if (y > 0) {
                    s->vp3dsp.v_loop_filter(
                        plane_data + 8 * x,
                        stride, bounding_values);
                }

                /* do not perform right edge filter for right column
                 * fragments or if right fragment neighbor is also coded
                 * in this frame (it will be filtered in next iteration) */
                if ((x < width - 1) &&
                    (s->all_fragments[fragment + 1].coding_method == MODE_COPY)) {
                    s->vp3dsp.h_loop_filter(
                        plane_data + 8 * x + 8,
                        stride, bounding_values);
                }

                /* do not perform bottom edge filter for bottom row
                 * fragments or if bottom fragment neighbor is also coded
                 * in this frame (it will be filtered in the next row) */
                if ((y < height - 1) &&
                    (s->all_fragments[fragment + width].coding_method == MODE_COPY)) {
                    s->vp3dsp.v_loop_filter(
                        plane_data + 8 * x + 8 * stride,
                        stride, bounding_values);
                }
            }

            fragment++;
        }
        plane_data += 8 * stride;
    }
}

/**
 * Pull DCT tokens from the 64 levels to decode and dequant the coefficients
 * for the next block in coding order
 */
static inline int vp3_dequant(Vp3DecodeContext *s, Vp3Fragment *frag,
                              int plane, int inter, int16_t block[64])
{
    int16_t *dequantizer = s->qmat[frag->qpi][inter][plane];
    uint8_t *perm = s->idct_scantable;
    int i = 0;

    do {
        int token = *s->dct_tokens[plane][i];
        switch (token & 3) {
        case 0: // EOB
            if (--token < 4) // 0-3 are token types so the EOB run must now be 0
                s->dct_tokens[plane][i]++;
            else
                *s->dct_tokens[plane][i] = token & ~3;
            goto end;
        case 1: // zero run
            s->dct_tokens[plane][i]++;
            i += (token >> 2) & 0x7f;
            if (i > 63) {
                av_log(s->avctx, AV_LOG_ERROR, "Coefficient index overflow\n");
                return i;
            }
            block[perm[i]] = (token >> 9) * dequantizer[perm[i]];
            i++;
            break;
        case 2: // coeff
            block[perm[i]] = (token >> 2) * dequantizer[perm[i]];
            s->dct_tokens[plane][i++]++;
            break;
        default: // shouldn't happen
            return i;
        }
    } while (i < 64);
    // return value is expected to be a valid level
    i--;
end:
    // the actual DC+prediction is in the fragment structure
    block[0] = frag->dc * s->qmat[0][inter][plane][0];
    return i;
}

/**
 * called when all pixels up to row y are complete
 */
static void vp3_draw_horiz_band(Vp3DecodeContext *s, int y)
{
    int h, cy, i;
    int offset[AV_NUM_DATA_POINTERS];

    if (HAVE_THREADS && s->avctx->active_thread_type & FF_THREAD_FRAME) {
        int y_flipped = s->flipped_image ? s->height - y : y;

        /* At the end of the frame, report INT_MAX instead of the height of
         * the frame. This makes the other threads' ff_thread_await_progress()
         * calls cheaper, because they don't have to clip their values. */
        ff_thread_report_progress(&s->current_frame,
                                  y_flipped == s->height ? INT_MAX
                                                         : y_flipped - 1,
                                  0);
    }

    if (!s->avctx->draw_horiz_band)
        return;

    h = y - s->last_slice_end;
    s->last_slice_end = y;
    y -= h;

    if (!s->flipped_image)
        y = s->height - y - h;

    cy        = y >> s->chroma_y_shift;
    offset[0] = s->current_frame.f->linesize[0] * y;
    offset[1] = s->current_frame.f->linesize[1] * cy;
    offset[2] = s->current_frame.f->linesize[2] * cy;
    for (i = 3; i < AV_NUM_DATA_POINTERS; i++)
        offset[i] = 0;

    emms_c();
    s->avctx->draw_horiz_band(s->avctx, s->current_frame.f, offset, y, 3, h);
}

/**
 * Wait for the reference frame of the current fragment.
 * The progress value is in luma pixel rows.
 */
static void await_reference_row(Vp3DecodeContext *s, Vp3Fragment *fragment,
                                int motion_y, int y)
{
    ThreadFrame *ref_frame;
    int ref_row;
    int border = motion_y & 1;

    if (fragment->coding_method == MODE_USING_GOLDEN ||
        fragment->coding_method == MODE_GOLDEN_MV)
        ref_frame = &s->golden_frame;
    else
        ref_frame = &s->last_frame;

    ref_row = y + (motion_y >> 1);
    ref_row = FFMAX(FFABS(ref_row), ref_row + 8 + border);

    ff_thread_await_progress(ref_frame, ref_row, 0);
}

/*
 * Perform the final rendering for a particular slice of data.
 * The slice number ranges from 0..(c_superblock_height - 1).
 */
static void render_slice(Vp3DecodeContext *s, int slice)
{
    int x, y, i, j, fragment;
    int16_t *block = s->block;
    int motion_x = 0xdeadbeef, motion_y = 0xdeadbeef;
    int motion_halfpel_index;
    uint8_t *motion_source;
    int plane, first_pixel;

    if (slice >= s->c_superblock_height)
        return;

    for (plane = 0; plane < 3; plane++) {
        uint8_t *output_plane = s->current_frame.f->data[plane] +
                                s->data_offset[plane];
        uint8_t *last_plane = s->last_frame.f->data[plane] +
                              s->data_offset[plane];
        uint8_t *golden_plane = s->golden_frame.f->data[plane] +
                                s->data_offset[plane];
        ptrdiff_t stride = s->current_frame.f->linesize[plane];
        int plane_width  = s->width  >> (plane && s->chroma_x_shift);
        int plane_height = s->height >> (plane && s->chroma_y_shift);
        int8_t(*motion_val)[2] = s->motion_val[!!plane];

        int sb_x, sb_y = slice << (!plane && s->chroma_y_shift);
        int slice_height = sb_y + 1 + (!plane && s->chroma_y_shift);
        int slice_width  = plane ? s->c_superblock_width
                                 : s->y_superblock_width;

        int fragment_width  = s->fragment_width[!!plane];
        int fragment_height = s->fragment_height[!!plane];
        int fragment_start  = s->fragment_start[plane];

        int do_await = !plane && HAVE_THREADS &&
                       (s->avctx->active_thread_type & FF_THREAD_FRAME);

        if (!s->flipped_image)
            stride = -stride;
        if (CONFIG_GRAY && plane && (s->avctx->flags & AV_CODEC_FLAG_GRAY))
            continue;

        /* for each superblock row in the slice (both of them)... */
        for (; sb_y < slice_height; sb_y++) {
            /* for each superblock in a row... */
            for (sb_x = 0; sb_x < slice_width; sb_x++) {
                /* for each block in a superblock... */
                for (j = 0; j < 16; j++) {
                    x        = 4 * sb_x + hilbert_offset[j][0];
                    y        = 4 * sb_y + hilbert_offset[j][1];
                    fragment = y * fragment_width + x;

                    i = fragment_start + fragment;

                    // bounds check
                    if (x >= fragment_width || y >= fragment_height)
                        continue;

                    first_pixel = 8 * y * stride + 8 * x;

                    if (do_await &&
                        s->all_fragments[i].coding_method != MODE_INTRA)
                        await_reference_row(s, &s->all_fragments[i],
                                            motion_val[fragment][1],
                                            (16 * y) >> s->chroma_y_shift);

                    /* transform if this block was coded */
                    if (s->all_fragments[i].coding_method != MODE_COPY) {
                        if ((s->all_fragments[i].coding_method == MODE_USING_GOLDEN) ||
                            (s->all_fragments[i].coding_method == MODE_GOLDEN_MV))
                            motion_source = golden_plane;
                        else
                            motion_source = last_plane;

                        motion_source       += first_pixel;
                        motion_halfpel_index = 0;

                        /* sort out the motion vector if this fragment is coded
                         * using a motion vector method */
                        if ((s->all_fragments[i].coding_method > MODE_INTRA) &&
                            (s->all_fragments[i].coding_method != MODE_USING_GOLDEN)) {
                            int src_x, src_y;
                            motion_x = motion_val[fragment][0];
                            motion_y = motion_val[fragment][1];

                            src_x = (motion_x >> 1) + 8 * x;
                            src_y = (motion_y >> 1) + 8 * y;

                            motion_halfpel_index = motion_x & 0x01;
                            motion_source       += (motion_x >> 1);

                            motion_halfpel_index |= (motion_y & 0x01) << 1;
                            motion_source        += ((motion_y >> 1) * stride);

                            if (src_x < 0 || src_y < 0 ||
                                src_x + 9 >= plane_width ||
                                src_y + 9 >= plane_height) {
                                uint8_t *temp = s->edge_emu_buffer;
                                if (stride < 0)
                                    temp -= 8 * stride;

                                s->vdsp.emulated_edge_mc(temp, motion_source,
                                                         stride, stride,
                                                         9, 9, src_x, src_y,
                                                         plane_width,
                                                         plane_height);
                                motion_source = temp;
                            }
                        }

                        /* first, take care of copying a block from either the
                         * previous or the golden frame */
                        if (s->all_fragments[i].coding_method != MODE_INTRA) {
                            /* Note, it is possible to implement all MC cases
                             * with put_no_rnd_pixels_l2 which would look more
                             * like the VP3 source but this would be slower as
                             * put_no_rnd_pixels_tab is better optimzed */
                            if (motion_halfpel_index != 3) {
                                s->hdsp.put_no_rnd_pixels_tab[1][motion_halfpel_index](
                                    output_plane + first_pixel,
                                    motion_source, stride, 8);
                            } else {
                                /* d is 0 if motion_x and _y have the same sign,
                                 * else -1 */
                                int d = (motion_x ^ motion_y) >> 31;
                                s->vp3dsp.put_no_rnd_pixels_l2(output_plane + first_pixel,
                                                               motion_source - d,
                                                               motion_source + stride + 1 + d,
                                                               stride, 8);
                            }
                        }

                        /* invert DCT and place (or add) in final output */

                        if (s->all_fragments[i].coding_method == MODE_INTRA) {
                            vp3_dequant(s, s->all_fragments + i,
                                        plane, 0, block);
                            s->vp3dsp.idct_put(output_plane + first_pixel,
                                               stride,
                                               block);
                        } else {
                            if (vp3_dequant(s, s->all_fragments + i,
                                            plane, 1, block)) {
                                s->vp3dsp.idct_add(output_plane + first_pixel,
                                                   stride,
                                                   block);
                            } else {
                                s->vp3dsp.idct_dc_add(output_plane + first_pixel,
                                                      stride, block);
                            }
                        }
                    } else {
                        /* copy directly from the previous frame */
                        s->hdsp.put_pixels_tab[1][0](
                            output_plane + first_pixel,
                            last_plane + first_pixel,
                            stride, 8);
                    }
                }
            }

            // Filter up to the last row in the superblock row
            if (!s->skip_loop_filter)
                apply_loop_filter(s, plane, 4 * sb_y - !!sb_y,
                                  FFMIN(4 * sb_y + 3, fragment_height - 1));
        }
    }

    /* this looks like a good place for slice dispatch... */
    /* algorithm:
     *   if (slice == s->macroblock_height - 1)
     *     dispatch (both last slice & 2nd-to-last slice);
     *   else if (slice > 0)
     *     dispatch (slice - 1);
     */

    vp3_draw_horiz_band(s, FFMIN((32 << s->chroma_y_shift) * (slice + 1) - 16,
                                 s->height - 16));
}

/// Allocate tables for per-frame data in Vp3DecodeContext
static av_cold int allocate_tables(AVCodecContext *avctx)
{
    Vp3DecodeContext *s = avctx->priv_data;
    int y_fragment_count, c_fragment_count;

    free_tables(avctx);

    y_fragment_count = s->fragment_width[0] * s->fragment_height[0];
    c_fragment_count = s->fragment_width[1] * s->fragment_height[1];

    s->superblock_coding = av_mallocz(s->superblock_count);
    s->all_fragments     = av_mallocz_array(s->fragment_count, sizeof(Vp3Fragment));

    s->coded_fragment_list[0] = av_mallocz_array(s->fragment_count, sizeof(int));

    s->dct_tokens_base = av_mallocz_array(s->fragment_count,
                                          64 * sizeof(*s->dct_tokens_base));
    s->motion_val[0] = av_mallocz_array(y_fragment_count, sizeof(*s->motion_val[0]));
    s->motion_val[1] = av_mallocz_array(c_fragment_count, sizeof(*s->motion_val[1]));

    /* work out the block mapping tables */
    s->superblock_fragments = av_mallocz_array(s->superblock_count, 16 * sizeof(int));
    s->macroblock_coding    = av_mallocz(s->macroblock_count + 1);

    if (!s->superblock_coding    || !s->all_fragments          ||
        !s->dct_tokens_base      || !s->coded_fragment_list[0] ||
        !s->superblock_fragments || !s->macroblock_coding      ||
        !s->motion_val[0]        || !s->motion_val[1]) {
        vp3_decode_end(avctx);
        return -1;
    }

    init_block_mapping(s);

    return 0;
}

static av_cold int init_frames(Vp3DecodeContext *s)
{
    s->current_frame.f = av_frame_alloc();
    s->last_frame.f    = av_frame_alloc();
    s->golden_frame.f  = av_frame_alloc();

    if (!s->current_frame.f || !s->last_frame.f || !s->golden_frame.f) {
        av_frame_free(&s->current_frame.f);
        av_frame_free(&s->last_frame.f);
        av_frame_free(&s->golden_frame.f);
        return AVERROR(ENOMEM);
    }

    return 0;
}

static av_cold int vp3_decode_init(AVCodecContext *avctx)
{
    Vp3DecodeContext *s = avctx->priv_data;
    int i, inter, plane, ret;
    int c_width;
    int c_height;
    int y_fragment_count, c_fragment_count;

    ret = init_frames(s);
    if (ret < 0)
        return ret;

    avctx->internal->allocate_progress = 1;

    if (avctx->codec_tag == MKTAG('V', 'P', '3', '0'))
        s->version = 0;
    else
        s->version = 1;

    s->avctx  = avctx;
    s->width  = FFALIGN(avctx->coded_width, 16);
    s->height = FFALIGN(avctx->coded_height, 16);
    if (avctx->codec_id != AV_CODEC_ID_THEORA)
        avctx->pix_fmt = AV_PIX_FMT_YUV420P;
    avctx->chroma_sample_location = AVCHROMA_LOC_CENTER;
    ff_hpeldsp_init(&s->hdsp, avctx->flags | AV_CODEC_FLAG_BITEXACT);
    ff_videodsp_init(&s->vdsp, 8);
    ff_vp3dsp_init(&s->vp3dsp, avctx->flags);

    for (i = 0; i < 64; i++) {
#define TRANSPOSE(x) (((x) >> 3) | (((x) & 7) << 3))
        s->idct_permutation[i] = TRANSPOSE(i);
        s->idct_scantable[i]   = TRANSPOSE(ff_zigzag_direct[i]);
#undef TRANSPOSE
    }

    /* initialize to an impossible value which will force a recalculation
     * in the first frame decode */
    for (i = 0; i < 3; i++)
        s->qps[i] = -1;

    avcodec_get_chroma_sub_sample(avctx->pix_fmt, &s->chroma_x_shift, &s->chroma_y_shift);

    s->y_superblock_width  = (s->width  + 31) / 32;
    s->y_superblock_height = (s->height + 31) / 32;
    s->y_superblock_count  = s->y_superblock_width * s->y_superblock_height;

    /* work out the dimensions for the C planes */
    c_width                = s->width >> s->chroma_x_shift;
    c_height               = s->height >> s->chroma_y_shift;
    s->c_superblock_width  = (c_width  + 31) / 32;
    s->c_superblock_height = (c_height + 31) / 32;
    s->c_superblock_count  = s->c_superblock_width * s->c_superblock_height;

    s->superblock_count   = s->y_superblock_count + (s->c_superblock_count * 2);
    s->u_superblock_start = s->y_superblock_count;
    s->v_superblock_start = s->u_superblock_start + s->c_superblock_count;

    s->macroblock_width  = (s->width  + 15) / 16;
    s->macroblock_height = (s->height + 15) / 16;
    s->macroblock_count  = s->macroblock_width * s->macroblock_height;

    s->fragment_width[0]  = s->width / FRAGMENT_PIXELS;
    s->fragment_height[0] = s->height / FRAGMENT_PIXELS;
    s->fragment_width[1]  = s->fragment_width[0] >> s->chroma_x_shift;
    s->fragment_height[1] = s->fragment_height[0] >> s->chroma_y_shift;

    /* fragment count covers all 8x8 blocks for all 3 planes */
    y_fragment_count     = s->fragment_width[0] * s->fragment_height[0];
    c_fragment_count     = s->fragment_width[1] * s->fragment_height[1];
    s->fragment_count    = y_fragment_count + 2 * c_fragment_count;
    s->fragment_start[1] = y_fragment_count;
    s->fragment_start[2] = y_fragment_count + c_fragment_count;

    if (!s->theora_tables) {
        for (i = 0; i < 64; i++) {
            s->coded_dc_scale_factor[i] = vp31_dc_scale_factor[i];
            s->coded_ac_scale_factor[i] = vp31_ac_scale_factor[i];
            s->base_matrix[0][i]        = vp31_intra_y_dequant[i];
            s->base_matrix[1][i]        = vp31_intra_c_dequant[i];
            s->base_matrix[2][i]        = vp31_inter_dequant[i];
            s->filter_limit_values[i]   = vp31_filter_limit_values[i];
        }

        for (inter = 0; inter < 2; inter++) {
            for (plane = 0; plane < 3; plane++) {
                s->qr_count[inter][plane]   = 1;
                s->qr_size[inter][plane][0] = 63;
                s->qr_base[inter][plane][0] =
                s->qr_base[inter][plane][1] = 2 * inter + (!!plane) * !inter;
            }
        }

        /* init VLC tables */
        for (i = 0; i < 16; i++) {
            /* DC histograms */
            init_vlc(&s->dc_vlc[i], 11, 32,
                     &dc_bias[i][0][1], 4, 2,
                     &dc_bias[i][0][0], 4, 2, 0);

            /* group 1 AC histograms */
            init_vlc(&s->ac_vlc_1[i], 11, 32,
                     &ac_bias_0[i][0][1], 4, 2,
                     &ac_bias_0[i][0][0], 4, 2, 0);

            /* group 2 AC histograms */
            init_vlc(&s->ac_vlc_2[i], 11, 32,
                     &ac_bias_1[i][0][1], 4, 2,
                     &ac_bias_1[i][0][0], 4, 2, 0);

            /* group 3 AC histograms */
            init_vlc(&s->ac_vlc_3[i], 11, 32,
                     &ac_bias_2[i][0][1], 4, 2,
                     &ac_bias_2[i][0][0], 4, 2, 0);

            /* group 4 AC histograms */
            init_vlc(&s->ac_vlc_4[i], 11, 32,
                     &ac_bias_3[i][0][1], 4, 2,
                     &ac_bias_3[i][0][0], 4, 2, 0);
        }
    } else {
        for (i = 0; i < 16; i++) {
            /* DC histograms */
            if (init_vlc(&s->dc_vlc[i], 11, 32,
                         &s->huffman_table[i][0][1], 8, 4,
                         &s->huffman_table[i][0][0], 8, 4, 0) < 0)
                goto vlc_fail;

            /* group 1 AC histograms */
            if (init_vlc(&s->ac_vlc_1[i], 11, 32,
                         &s->huffman_table[i + 16][0][1], 8, 4,
                         &s->huffman_table[i + 16][0][0], 8, 4, 0) < 0)
                goto vlc_fail;

            /* group 2 AC histograms */
            if (init_vlc(&s->ac_vlc_2[i], 11, 32,
                         &s->huffman_table[i + 16 * 2][0][1], 8, 4,
                         &s->huffman_table[i + 16 * 2][0][0], 8, 4, 0) < 0)
                goto vlc_fail;

            /* group 3 AC histograms */
            if (init_vlc(&s->ac_vlc_3[i], 11, 32,
                         &s->huffman_table[i + 16 * 3][0][1], 8, 4,
                         &s->huffman_table[i + 16 * 3][0][0], 8, 4, 0) < 0)
                goto vlc_fail;

            /* group 4 AC histograms */
            if (init_vlc(&s->ac_vlc_4[i], 11, 32,
                         &s->huffman_table[i + 16 * 4][0][1], 8, 4,
                         &s->huffman_table[i + 16 * 4][0][0], 8, 4, 0) < 0)
                goto vlc_fail;
        }
    }

    init_vlc(&s->superblock_run_length_vlc, 6, 34,
             &superblock_run_length_vlc_table[0][1], 4, 2,
             &superblock_run_length_vlc_table[0][0], 4, 2, 0);

    init_vlc(&s->fragment_run_length_vlc, 5, 30,
             &fragment_run_length_vlc_table[0][1], 4, 2,
             &fragment_run_length_vlc_table[0][0], 4, 2, 0);

    init_vlc(&s->mode_code_vlc, 3, 8,
             &mode_code_vlc_table[0][1], 2, 1,
             &mode_code_vlc_table[0][0], 2, 1, 0);

    init_vlc(&s->motion_vector_vlc, 6, 63,
             &motion_vector_vlc_table[0][1], 2, 1,
             &motion_vector_vlc_table[0][0], 2, 1, 0);

    return allocate_tables(avctx);

vlc_fail:
    av_log(avctx, AV_LOG_FATAL, "Invalid huffman table\n");
    return -1;
}

/// Release and shuffle frames after decode finishes
static int update_frames(AVCodecContext *avctx)
{
    Vp3DecodeContext *s = avctx->priv_data;
    int ret = 0;

    /* shuffle frames (last = current) */
    ff_thread_release_buffer(avctx, &s->last_frame);
    ret = ff_thread_ref_frame(&s->last_frame, &s->current_frame);
    if (ret < 0)
        goto fail;

    if (s->keyframe) {
        ff_thread_release_buffer(avctx, &s->golden_frame);
        ret = ff_thread_ref_frame(&s->golden_frame, &s->current_frame);
    }

fail:
    ff_thread_release_buffer(avctx, &s->current_frame);
    return ret;
}

static int ref_frame(Vp3DecodeContext *s, ThreadFrame *dst, ThreadFrame *src)
{
    ff_thread_release_buffer(s->avctx, dst);
    if (src->f->data[0])
        return ff_thread_ref_frame(dst, src);
    return 0;
}

static int ref_frames(Vp3DecodeContext *dst, Vp3DecodeContext *src)
{
    int ret;
    if ((ret = ref_frame(dst, &dst->current_frame, &src->current_frame)) < 0 ||
        (ret = ref_frame(dst, &dst->golden_frame,  &src->golden_frame)) < 0  ||
        (ret = ref_frame(dst, &dst->last_frame,    &src->last_frame)) < 0)
        return ret;
    return 0;
}

static int vp3_update_thread_context(AVCodecContext *dst, const AVCodecContext *src)
{
    Vp3DecodeContext *s = dst->priv_data, *s1 = src->priv_data;
    int qps_changed = 0, i, err;

#define copy_fields(to, from, start_field, end_field)                         \
    memcpy(&to->start_field, &from->start_field,                              \
           (char *) &to->end_field - (char *) &to->start_field)

    if (!s1->current_frame.f->data[0] ||
        s->width != s1->width || s->height != s1->height) {
        if (s != s1)
            ref_frames(s, s1);
        return -1;
    }

    if (s != s1) {
        if (!s->current_frame.f)
            return AVERROR(ENOMEM);
        // init tables if the first frame hasn't been decoded
        if (!s->current_frame.f->data[0]) {
            int y_fragment_count, c_fragment_count;
            s->avctx = dst;
            err = allocate_tables(dst);
            if (err)
                return err;
            y_fragment_count = s->fragment_width[0] * s->fragment_height[0];
            c_fragment_count = s->fragment_width[1] * s->fragment_height[1];
            memcpy(s->motion_val[0], s1->motion_val[0],
                   y_fragment_count * sizeof(*s->motion_val[0]));
            memcpy(s->motion_val[1], s1->motion_val[1],
                   c_fragment_count * sizeof(*s->motion_val[1]));
        }

        // copy previous frame data
        if ((err = ref_frames(s, s1)) < 0)
            return err;

        s->keyframe = s1->keyframe;

        // copy qscale data if necessary
        for (i = 0; i < 3; i++) {
            if (s->qps[i] != s1->qps[1]) {
                qps_changed = 1;
                memcpy(&s->qmat[i], &s1->qmat[i], sizeof(s->qmat[i]));
            }
        }

        if (s->qps[0] != s1->qps[0])
            memcpy(&s->bounding_values_array, &s1->bounding_values_array,
                   sizeof(s->bounding_values_array));

        if (qps_changed)
            copy_fields(s, s1, qps, superblock_count);
#undef copy_fields
    }

    return update_frames(dst);
}

static int vp3_decode_frame(AVCodecContext *avctx,
                            void *data, int *got_frame,
                            AVPacket *avpkt)
{
    const uint8_t *buf  = avpkt->data;
    int buf_size        = avpkt->size;
    Vp3DecodeContext *s = avctx->priv_data;
    GetBitContext gb;
    int i, ret;

    if ((ret = init_get_bits8(&gb, buf, buf_size)) < 0)
        return ret;

#if CONFIG_THEORA_DECODER
    if (s->theora && get_bits1(&gb)) {
        int type = get_bits(&gb, 7);
        skip_bits_long(&gb, 6*8); /* "theora" */

        if (s->avctx->active_thread_type&FF_THREAD_FRAME) {
            av_log(avctx, AV_LOG_ERROR, "midstream reconfiguration with multithreading is unsupported, try -threads 1\n");
            return AVERROR_PATCHWELCOME;
        }
        if (type == 0) {
            vp3_decode_end(avctx);
            ret = theora_decode_header(avctx, &gb);

            if (ret < 0) {
                vp3_decode_end(avctx);
            } else
                ret = vp3_decode_init(avctx);
            return ret;
        } else if (type == 2) {
            ret = theora_decode_tables(avctx, &gb);
            if (ret < 0) {
                vp3_decode_end(avctx);
            } else
                ret = vp3_decode_init(avctx);
            return ret;
        }

        av_log(avctx, AV_LOG_ERROR,
               "Header packet passed to frame decoder, skipping\n");
        return -1;
    }
#endif

    s->keyframe = !get_bits1(&gb);
    if (!s->all_fragments) {
        av_log(avctx, AV_LOG_ERROR, "Data packet without prior valid headers\n");
        return -1;
    }
    if (!s->theora)
        skip_bits(&gb, 1);
    for (i = 0; i < 3; i++)
        s->last_qps[i] = s->qps[i];

    s->nqps = 0;
    do {
        s->qps[s->nqps++] = get_bits(&gb, 6);
    } while (s->theora >= 0x030200 && s->nqps < 3 && get_bits1(&gb));
    for (i = s->nqps; i < 3; i++)
        s->qps[i] = -1;

    if (s->avctx->debug & FF_DEBUG_PICT_INFO)
        av_log(s->avctx, AV_LOG_INFO, " VP3 %sframe #%d: Q index = %d\n",
               s->keyframe ? "key" : "", avctx->frame_number + 1, s->qps[0]);

    s->skip_loop_filter = !s->filter_limit_values[s->qps[0]] ||
                          avctx->skip_loop_filter >= (s->keyframe ? AVDISCARD_ALL
                                                                  : AVDISCARD_NONKEY);

    if (s->qps[0] != s->last_qps[0])
        init_loop_filter(s);

    for (i = 0; i < s->nqps; i++)
        // reinit all dequantizers if the first one changed, because
        // the DC of the first quantizer must be used for all matrices
        if (s->qps[i] != s->last_qps[i] || s->qps[0] != s->last_qps[0])
            init_dequantizer(s, i);

    if (avctx->skip_frame >= AVDISCARD_NONKEY && !s->keyframe)
        return buf_size;

    s->current_frame.f->pict_type = s->keyframe ? AV_PICTURE_TYPE_I
                                                : AV_PICTURE_TYPE_P;
    s->current_frame.f->key_frame = s->keyframe;
    if (ff_thread_get_buffer(avctx, &s->current_frame, AV_GET_BUFFER_FLAG_REF) < 0)
        goto error;

    if (!s->edge_emu_buffer)
        s->edge_emu_buffer = av_malloc(9 * FFABS(s->current_frame.f->linesize[0]));

    if (s->keyframe) {
        if (!s->theora) {
            skip_bits(&gb, 4); /* width code */
            skip_bits(&gb, 4); /* height code */
            if (s->version) {
                s->version = get_bits(&gb, 5);
                if (avctx->frame_number == 0)
                    av_log(s->avctx, AV_LOG_DEBUG,
                           "VP version: %d\n", s->version);
            }
        }
        if (s->version || s->theora) {
            if (get_bits1(&gb))
                av_log(s->avctx, AV_LOG_ERROR,
                       "Warning, unsupported keyframe coding type?!\n");
            skip_bits(&gb, 2); /* reserved? */
        }
    } else {
        if (!s->golden_frame.f->data[0]) {
            av_log(s->avctx, AV_LOG_WARNING,
                   "vp3: first frame not a keyframe\n");

            s->golden_frame.f->pict_type = AV_PICTURE_TYPE_I;
            if (ff_thread_get_buffer(avctx, &s->golden_frame,
                                     AV_GET_BUFFER_FLAG_REF) < 0)
                goto error;
            ff_thread_release_buffer(avctx, &s->last_frame);
            if ((ret = ff_thread_ref_frame(&s->last_frame,
                                           &s->golden_frame)) < 0)
                goto error;
            ff_thread_report_progress(&s->last_frame, INT_MAX, 0);
        }
    }

    memset(s->all_fragments, 0, s->fragment_count * sizeof(Vp3Fragment));
    ff_thread_finish_setup(avctx);

    if (unpack_superblocks(s, &gb)) {
        av_log(s->avctx, AV_LOG_ERROR, "error in unpack_superblocks\n");
        goto error;
    }
    if (unpack_modes(s, &gb)) {
        av_log(s->avctx, AV_LOG_ERROR, "error in unpack_modes\n");
        goto error;
    }
    if (unpack_vectors(s, &gb)) {
        av_log(s->avctx, AV_LOG_ERROR, "error in unpack_vectors\n");
        goto error;
    }
    if (unpack_block_qpis(s, &gb)) {
        av_log(s->avctx, AV_LOG_ERROR, "error in unpack_block_qpis\n");
        goto error;
    }
    if (unpack_dct_coeffs(s, &gb)) {
        av_log(s->avctx, AV_LOG_ERROR, "error in unpack_dct_coeffs\n");
        goto error;
    }

    for (i = 0; i < 3; i++) {
        int height = s->height >> (i && s->chroma_y_shift);
        if (s->flipped_image)
            s->data_offset[i] = 0;
        else
            s->data_offset[i] = (height - 1) * s->current_frame.f->linesize[i];
    }

    s->last_slice_end = 0;
    for (i = 0; i < s->c_superblock_height; i++)
        render_slice(s, i);

    // filter the last row
    for (i = 0; i < 3; i++) {
        int row = (s->height >> (3 + (i && s->chroma_y_shift))) - 1;
        apply_loop_filter(s, i, row, row + 1);
    }
    vp3_draw_horiz_band(s, s->height);

    /* output frame, offset as needed */
    if ((ret = av_frame_ref(data, s->current_frame.f)) < 0)
        return ret;
    for (i = 0; i < 3; i++) {
        AVFrame *dst = data;
        int off = (s->offset_x >> (i && s->chroma_y_shift)) +
                  (s->offset_y >> (i && s->chroma_y_shift)) * dst->linesize[i];
        dst->data[i] += off;
    }
    *got_frame = 1;

    if (!HAVE_THREADS || !(s->avctx->active_thread_type & FF_THREAD_FRAME)) {
        ret = update_frames(avctx);
        if (ret < 0)
            return ret;
    }

    return buf_size;

error:
    ff_thread_report_progress(&s->current_frame, INT_MAX, 0);

    if (!HAVE_THREADS || !(s->avctx->active_thread_type & FF_THREAD_FRAME))
        av_frame_unref(s->current_frame.f);

    return -1;
}

static int read_huffman_tree(AVCodecContext *avctx, GetBitContext *gb)
{
    Vp3DecodeContext *s = avctx->priv_data;

    if (get_bits1(gb)) {
        int token;
        if (s->entries >= 32) { /* overflow */
            av_log(avctx, AV_LOG_ERROR, "huffman tree overflow\n");
            return -1;
        }
        token = get_bits(gb, 5);
        ff_dlog(avctx, "hti %d hbits %x token %d entry : %d size %d\n",
                s->hti, s->hbits, token, s->entries, s->huff_code_size);
        s->huffman_table[s->hti][token][0] = s->hbits;
        s->huffman_table[s->hti][token][1] = s->huff_code_size;
        s->entries++;
    } else {
        if (s->huff_code_size >= 32) { /* overflow */
            av_log(avctx, AV_LOG_ERROR, "huffman tree overflow\n");
            return -1;
        }
        s->huff_code_size++;
        s->hbits <<= 1;
        if (read_huffman_tree(avctx, gb))
            return -1;
        s->hbits |= 1;
        if (read_huffman_tree(avctx, gb))
            return -1;
        s->hbits >>= 1;
        s->huff_code_size--;
    }
    return 0;
}

static int vp3_init_thread_copy(AVCodecContext *avctx)
{
    Vp3DecodeContext *s = avctx->priv_data;

    s->superblock_coding      = NULL;
    s->all_fragments          = NULL;
    s->coded_fragment_list[0] = NULL;
    s->dct_tokens_base        = NULL;
    s->superblock_fragments   = NULL;
    s->macroblock_coding      = NULL;
    s->motion_val[0]          = NULL;
    s->motion_val[1]          = NULL;
    s->edge_emu_buffer        = NULL;

    return init_frames(s);
}

#if CONFIG_THEORA_DECODER
static const enum AVPixelFormat theora_pix_fmts[4] = {
    AV_PIX_FMT_YUV420P, AV_PIX_FMT_NONE, AV_PIX_FMT_YUV422P, AV_PIX_FMT_YUV444P
};

static int theora_decode_header(AVCodecContext *avctx, GetBitContext *gb)
{
    Vp3DecodeContext *s = avctx->priv_data;
    int visible_width, visible_height, colorspace;
    uint8_t offset_x = 0, offset_y = 0;
    int ret;
    AVRational fps, aspect;

    s->theora = get_bits_long(gb, 24);
    av_log(avctx, AV_LOG_DEBUG, "Theora bitstream version %X\n", s->theora);

    /* 3.2.0 aka alpha3 has the same frame orientation as original vp3
     * but previous versions have the image flipped relative to vp3 */
    if (s->theora < 0x030200) {
        s->flipped_image = 1;
        av_log(avctx, AV_LOG_DEBUG,
               "Old (<alpha3) Theora bitstream, flipped image\n");
    }

    visible_width  =
    s->width       = get_bits(gb, 16) << 4;
    visible_height =
    s->height      = get_bits(gb, 16) << 4;

    if (s->theora >= 0x030200) {
        visible_width  = get_bits_long(gb, 24);
        visible_height = get_bits_long(gb, 24);

        offset_x = get_bits(gb, 8); /* offset x */
        offset_y = get_bits(gb, 8); /* offset y, from bottom */
    }

    /* sanity check */
    if (av_image_check_size(visible_width, visible_height, 0, avctx) < 0 ||
        visible_width  + offset_x > s->width ||
        visible_height + offset_y > s->height) {
        av_log(avctx, AV_LOG_ERROR,
               "Invalid frame dimensions - w:%d h:%d x:%d y:%d (%dx%d).\n",
               visible_width, visible_height, offset_x, offset_y,
               s->width, s->height);
        return AVERROR_INVALIDDATA;
    }

    fps.num = get_bits_long(gb, 32);
    fps.den = get_bits_long(gb, 32);
    if (fps.num && fps.den) {
        if (fps.num < 0 || fps.den < 0) {
            av_log(avctx, AV_LOG_ERROR, "Invalid framerate\n");
            return AVERROR_INVALIDDATA;
        }
        av_reduce(&avctx->framerate.den, &avctx->framerate.num,
                  fps.den, fps.num, 1 << 30);
    }

    aspect.num = get_bits_long(gb, 24);
    aspect.den = get_bits_long(gb, 24);
    if (aspect.num && aspect.den) {
        av_reduce(&avctx->sample_aspect_ratio.num,
                  &avctx->sample_aspect_ratio.den,
                  aspect.num, aspect.den, 1 << 30);
        ff_set_sar(avctx, avctx->sample_aspect_ratio);
    }

    if (s->theora < 0x030200)
        skip_bits(gb, 5); /* keyframe frequency force */
    colorspace = get_bits(gb, 8);
    skip_bits(gb, 24); /* bitrate */

    skip_bits(gb, 6); /* quality hint */

    if (s->theora >= 0x030200) {
        skip_bits(gb, 5); /* keyframe frequency force */
        avctx->pix_fmt = theora_pix_fmts[get_bits(gb, 2)];
        if (avctx->pix_fmt == AV_PIX_FMT_NONE) {
            av_log(avctx, AV_LOG_ERROR, "Invalid pixel format\n");
            return AVERROR_INVALIDDATA;
        }
        skip_bits(gb, 3); /* reserved */
    }

    ret = ff_set_dimensions(avctx, s->width, s->height);
    if (ret < 0)
        return ret;
<<<<<<< HEAD
    if (!(avctx->flags2 & CODEC_FLAG2_IGNORE_CROP)) {
=======
    if (!(avctx->flags2 & AV_CODEC_FLAG2_IGNORE_CROP) &&
        (visible_width != s->width || visible_height != s->height)) {
>>>>>>> 7c6eb0a1
        avctx->width  = visible_width;
        avctx->height = visible_height;
        // translate offsets from theora axis ([0,0] lower left)
        // to normal axis ([0,0] upper left)
        s->offset_x = offset_x;
        s->offset_y = s->height - visible_height - offset_y;

        if ((s->offset_x & 0x1F) && !(avctx->flags & AV_CODEC_FLAG_UNALIGNED)) {
            s->offset_x &= ~0x1F;
            if (!s->offset_x_warned) {
                s->offset_x_warned = 1;
                av_log(avctx, AV_LOG_WARNING, "Reducing offset_x from %d to %d"
                    "chroma samples to preserve alignment.\n",
                    offset_x, s->offset_x);
            }
        }
    }

    if (colorspace == 1)
        avctx->color_primaries = AVCOL_PRI_BT470M;
    else if (colorspace == 2)
        avctx->color_primaries = AVCOL_PRI_BT470BG;

    if (colorspace == 1 || colorspace == 2) {
        avctx->colorspace = AVCOL_SPC_BT470BG;
        avctx->color_trc  = AVCOL_TRC_BT709;
    }

    return 0;
}

static int theora_decode_tables(AVCodecContext *avctx, GetBitContext *gb)
{
    Vp3DecodeContext *s = avctx->priv_data;
    int i, n, matrices, inter, plane;

    if (s->theora >= 0x030200) {
        n = get_bits(gb, 3);
        /* loop filter limit values table */
        if (n)
            for (i = 0; i < 64; i++)
                s->filter_limit_values[i] = get_bits(gb, n);
    }

    if (s->theora >= 0x030200)
        n = get_bits(gb, 4) + 1;
    else
        n = 16;
    /* quality threshold table */
    for (i = 0; i < 64; i++)
        s->coded_ac_scale_factor[i] = get_bits(gb, n);

    if (s->theora >= 0x030200)
        n = get_bits(gb, 4) + 1;
    else
        n = 16;
    /* dc scale factor table */
    for (i = 0; i < 64; i++)
        s->coded_dc_scale_factor[i] = get_bits(gb, n);

    if (s->theora >= 0x030200)
        matrices = get_bits(gb, 9) + 1;
    else
        matrices = 3;

    if (matrices > 384) {
        av_log(avctx, AV_LOG_ERROR, "invalid number of base matrixes\n");
        return -1;
    }

    for (n = 0; n < matrices; n++)
        for (i = 0; i < 64; i++)
            s->base_matrix[n][i] = get_bits(gb, 8);

    for (inter = 0; inter <= 1; inter++) {
        for (plane = 0; plane <= 2; plane++) {
            int newqr = 1;
            if (inter || plane > 0)
                newqr = get_bits1(gb);
            if (!newqr) {
                int qtj, plj;
                if (inter && get_bits1(gb)) {
                    qtj = 0;
                    plj = plane;
                } else {
                    qtj = (3 * inter + plane - 1) / 3;
                    plj = (plane + 2) % 3;
                }
                s->qr_count[inter][plane] = s->qr_count[qtj][plj];
                memcpy(s->qr_size[inter][plane], s->qr_size[qtj][plj],
                       sizeof(s->qr_size[0][0]));
                memcpy(s->qr_base[inter][plane], s->qr_base[qtj][plj],
                       sizeof(s->qr_base[0][0]));
            } else {
                int qri = 0;
                int qi  = 0;

                for (;;) {
                    i = get_bits(gb, av_log2(matrices - 1) + 1);
                    if (i >= matrices) {
                        av_log(avctx, AV_LOG_ERROR,
                               "invalid base matrix index\n");
                        return -1;
                    }
                    s->qr_base[inter][plane][qri] = i;
                    if (qi >= 63)
                        break;
                    i = get_bits(gb, av_log2(63 - qi) + 1) + 1;
                    s->qr_size[inter][plane][qri++] = i;
                    qi += i;
                }

                if (qi > 63) {
                    av_log(avctx, AV_LOG_ERROR, "invalid qi %d > 63\n", qi);
                    return -1;
                }
                s->qr_count[inter][plane] = qri;
            }
        }
    }

    /* Huffman tables */
    for (s->hti = 0; s->hti < 80; s->hti++) {
        s->entries        = 0;
        s->huff_code_size = 1;
        if (!get_bits1(gb)) {
            s->hbits = 0;
            if (read_huffman_tree(avctx, gb))
                return -1;
            s->hbits = 1;
            if (read_huffman_tree(avctx, gb))
                return -1;
        }
    }

    s->theora_tables = 1;

    return 0;
}

static av_cold int theora_decode_init(AVCodecContext *avctx)
{
    Vp3DecodeContext *s = avctx->priv_data;
    GetBitContext gb;
    int ptype;
    const uint8_t *header_start[3];
    int header_len[3];
    int i;

    avctx->pix_fmt = AV_PIX_FMT_YUV420P;

    s->theora = 1;

    if (!avctx->extradata_size) {
        av_log(avctx, AV_LOG_ERROR, "Missing extradata!\n");
        return -1;
    }

    if (avpriv_split_xiph_headers(avctx->extradata, avctx->extradata_size,
                                  42, header_start, header_len) < 0) {
        av_log(avctx, AV_LOG_ERROR, "Corrupt extradata\n");
        return -1;
    }

    for (i = 0; i < 3; i++) {
        if (header_len[i] <= 0)
            continue;
        init_get_bits8(&gb, header_start[i], header_len[i]);

        ptype = get_bits(&gb, 8);

        if (!(ptype & 0x80)) {
            av_log(avctx, AV_LOG_ERROR, "Invalid extradata!\n");
//          return -1;
        }

        // FIXME: Check for this as well.
        skip_bits_long(&gb, 6 * 8); /* "theora" */

        switch (ptype) {
        case 0x80:
            if (theora_decode_header(avctx, &gb) < 0)
                return -1;
            break;
        case 0x81:
// FIXME: is this needed? it breaks sometimes
//            theora_decode_comments(avctx, gb);
            break;
        case 0x82:
            if (theora_decode_tables(avctx, &gb))
                return -1;
            break;
        default:
            av_log(avctx, AV_LOG_ERROR,
                   "Unknown Theora config packet: %d\n", ptype & ~0x80);
            break;
        }
        if (ptype != 0x81 && 8 * header_len[i] != get_bits_count(&gb))
            av_log(avctx, AV_LOG_WARNING,
                   "%d bits left in packet %X\n",
                   8 * header_len[i] - get_bits_count(&gb), ptype);
        if (s->theora < 0x030200)
            break;
    }

    return vp3_decode_init(avctx);
}

AVCodec ff_theora_decoder = {
    .name                  = "theora",
    .long_name             = NULL_IF_CONFIG_SMALL("Theora"),
    .type                  = AVMEDIA_TYPE_VIDEO,
    .id                    = AV_CODEC_ID_THEORA,
    .priv_data_size        = sizeof(Vp3DecodeContext),
    .init                  = theora_decode_init,
    .close                 = vp3_decode_end,
    .decode                = vp3_decode_frame,
    .capabilities          = CODEC_CAP_DR1 | CODEC_CAP_DRAW_HORIZ_BAND |
                             CODEC_CAP_FRAME_THREADS,
    .flush                 = vp3_decode_flush,
    .init_thread_copy      = ONLY_IF_THREADS_ENABLED(vp3_init_thread_copy),
    .update_thread_context = ONLY_IF_THREADS_ENABLED(vp3_update_thread_context)
};
#endif

AVCodec ff_vp3_decoder = {
    .name                  = "vp3",
    .long_name             = NULL_IF_CONFIG_SMALL("On2 VP3"),
    .type                  = AVMEDIA_TYPE_VIDEO,
    .id                    = AV_CODEC_ID_VP3,
    .priv_data_size        = sizeof(Vp3DecodeContext),
    .init                  = vp3_decode_init,
    .close                 = vp3_decode_end,
    .decode                = vp3_decode_frame,
    .capabilities          = CODEC_CAP_DR1 | CODEC_CAP_DRAW_HORIZ_BAND |
                             CODEC_CAP_FRAME_THREADS,
    .flush                 = vp3_decode_flush,
    .init_thread_copy      = ONLY_IF_THREADS_ENABLED(vp3_init_thread_copy),
    .update_thread_context = ONLY_IF_THREADS_ENABLED(vp3_update_thread_context),
};<|MERGE_RESOLUTION|>--- conflicted
+++ resolved
@@ -2326,12 +2326,7 @@
     ret = ff_set_dimensions(avctx, s->width, s->height);
     if (ret < 0)
         return ret;
-<<<<<<< HEAD
-    if (!(avctx->flags2 & CODEC_FLAG2_IGNORE_CROP)) {
-=======
-    if (!(avctx->flags2 & AV_CODEC_FLAG2_IGNORE_CROP) &&
-        (visible_width != s->width || visible_height != s->height)) {
->>>>>>> 7c6eb0a1
+    if (!(avctx->flags2 & AV_CODEC_FLAG2_IGNORE_CROP)) {
         avctx->width  = visible_width;
         avctx->height = visible_height;
         // translate offsets from theora axis ([0,0] lower left)
