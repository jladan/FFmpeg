/*
 * Sun Rasterfile (.sun/.ras/im{1,8,24}/.sunras) image decoder
 * Copyright (c) 2007, 2008 Ivo van Poorten
 *
 * This file is part of FFmpeg.
 *
 * FFmpeg is free software; you can redistribute it and/or
 * modify it under the terms of the GNU Lesser General Public
 * License as published by the Free Software Foundation; either
 * version 2.1 of the License, or (at your option) any later version.
 *
 * FFmpeg is distributed in the hope that it will be useful,
 * but WITHOUT ANY WARRANTY; without even the implied warranty of
 * MERCHANTABILITY or FITNESS FOR A PARTICULAR PURPOSE.  See the GNU
 * Lesser General Public License for more details.
 *
 * You should have received a copy of the GNU Lesser General Public
 * License along with FFmpeg; if not, write to the Free Software
 * Foundation, Inc., 51 Franklin Street, Fifth Floor, Boston, MA 02110-1301 USA
 */

#include "libavutil/intreadwrite.h"
#include "libavutil/imgutils.h"
#include "avcodec.h"

/* The Old and Standard format types indicate that the image data is
 * uncompressed. There is no difference between the two formats. */
#define RT_OLD          0
#define RT_STANDARD     1

/* The Byte-Encoded format type indicates that the image data is compressed
 * using a run-length encoding scheme. */
#define RT_BYTE_ENCODED 2

/* The RGB format type indicates that the image is uncompressed with reverse
 * component order from Old and Standard (RGB vs BGR). */
#define RT_FORMAT_RGB   3

/* The TIFF and IFF format types indicate that the raster file was originally
 * converted from either of these file formats. We do not have any samples or
 * documentation of the format details. */
#define RT_FORMAT_TIFF  4
#define RT_FORMAT_IFF   5

/* The Experimental format type is implementation-specific and is generally an
 * indication that the image file does not conform to the Sun Raster file
 * format specification. */
#define RT_EXPERIMENTAL 0xffff

typedef struct SUNRASTContext {
    AVFrame picture;
} SUNRASTContext;

static av_cold int sunrast_init(AVCodecContext *avctx) {
    SUNRASTContext *s = avctx->priv_data;

    avcodec_get_frame_defaults(&s->picture);
    avctx->coded_frame= &s->picture;

    return 0;
}

static int sunrast_decode_frame(AVCodecContext *avctx, void *data,
                                int *data_size, AVPacket *avpkt) {
    const uint8_t *buf = avpkt->data;
    const uint8_t *buf_end = avpkt->data + avpkt->size;
    SUNRASTContext * const s = avctx->priv_data;
    AVFrame *picture = data;
    AVFrame * const p = &s->picture;
    unsigned int w, h, depth, type, maptype, maplength, stride, x, y, len, alen;
    uint8_t *ptr, *ptr2 = NULL;
    const uint8_t *bufstart = buf;

    if (avpkt->size < 32)
        return AVERROR_INVALIDDATA;

    if (AV_RB32(buf) != 0x59a66a95) {
        av_log(avctx, AV_LOG_ERROR, "this is not sunras encoded data\n");
        return -1;
    }

    w         = AV_RB32(buf+4);
    h         = AV_RB32(buf+8);
    depth     = AV_RB32(buf+12);
    type      = AV_RB32(buf+20);
    maptype   = AV_RB32(buf+24);
    maplength = AV_RB32(buf+28);
    buf      += 32;

<<<<<<< HEAD
    if (type > RT_FORMAT_IFF) {
=======
    if (type == RT_FORMAT_TIFF || type == RT_FORMAT_IFF || type == RT_EXPERIMENTAL) {
        av_log(avctx, AV_LOG_ERROR, "unsupported (compression) type\n");
        return -1;
    }
    if (type < RT_OLD || type > RT_FORMAT_IFF) {
>>>>>>> e771e6dd
        av_log(avctx, AV_LOG_ERROR, "invalid (compression) type\n");
        return -1;
    }
    if (av_image_check_size(w, h, 0, avctx)) {
        av_log(avctx, AV_LOG_ERROR, "invalid image size\n");
        return -1;
    }
    if (maptype & ~1) {
        av_log(avctx, AV_LOG_ERROR, "invalid colormap type\n");
        return -1;
    }

    if (type == RT_FORMAT_TIFF || type == RT_FORMAT_IFF) {
        av_log(avctx, AV_LOG_ERROR, "unsupported (compression) type\n");
        return -1;
    }

    switch (depth) {
        case 1:
            avctx->pix_fmt = maplength ? PIX_FMT_PAL8 : PIX_FMT_MONOWHITE;
            break;
        case 4:
            avctx->pix_fmt = maplength ? PIX_FMT_PAL8 : PIX_FMT_NONE;
            break;
        case 8:
            avctx->pix_fmt = maplength ? PIX_FMT_PAL8 : PIX_FMT_GRAY8;
            break;
        case 24:
            avctx->pix_fmt = (type == RT_FORMAT_RGB) ? PIX_FMT_RGB24 : PIX_FMT_BGR24;
            break;
        case 32:
            avctx->pix_fmt = (type == RT_FORMAT_RGB) ? PIX_FMT_RGB0 : PIX_FMT_BGR0;
            break;
        default:
            av_log(avctx, AV_LOG_ERROR, "invalid depth\n");
            return -1;
    }

    if (p->data[0])
        avctx->release_buffer(avctx, p);

    if (w != avctx->width || h != avctx->height)
        avcodec_set_dimensions(avctx, w, h);
    if (avctx->get_buffer(avctx, p) < 0) {
        av_log(avctx, AV_LOG_ERROR, "get_buffer() failed\n");
        return -1;
    }

    p->pict_type = AV_PICTURE_TYPE_I;

    if (buf_end - buf < maplength)
        return AVERROR_INVALIDDATA;

    if (depth > 8 && maplength) {
        av_log(avctx, AV_LOG_WARNING, "useless colormap found or file is corrupted, trying to recover\n");

    } else if (maplength) {
        unsigned int len = maplength / 3;

        if (!maplength) {
            av_log(avctx, AV_LOG_ERROR, "colormap expected\n");
            return -1;
        }
        if (maplength % 3 || maplength > 768) {
            av_log(avctx, AV_LOG_WARNING, "invalid colormap length\n");
            return -1;
        }

        ptr = p->data[1];
        for (x=0; x<len; x++, ptr+=4)
            *(uint32_t *)ptr = (0xFF<<24) + (buf[x]<<16) + (buf[len+x]<<8) + buf[len+len+x];
    }

    buf += maplength;

    if (maplength && depth < 8) {
        ptr = ptr2 = av_malloc((w + 15) * h);
        if (!ptr)
            return AVERROR(ENOMEM);
        stride = (w + 15 >> 3) * depth;
    } else {
    ptr    = p->data[0];
    stride = p->linesize[0];
    }

    /* scanlines are aligned on 16 bit boundaries */
    len  = (depth * w + 7) >> 3;
    alen = len + (len&1);

    if (type == RT_BYTE_ENCODED) {
        int value, run;
        uint8_t *end = ptr + h*stride;

        x = 0;
        while (ptr != end && buf < buf_end) {
            run = 1;
            if (buf_end - buf < 1)
                return AVERROR_INVALIDDATA;

            if ((value = *buf++) == 0x80) {
                run = *buf++ + 1;
                if (run != 1)
                    value = *buf++;
            }
            while (run--) {
                if (x < len)
                    ptr[x] = value;
                if (++x >= alen) {
                    x = 0;
                    ptr += stride;
                    if (ptr == end)
                        break;
                }
            }
        }
    } else {
        for (y=0; y<h; y++) {
            if (buf_end - buf < len)
                break;
            memcpy(ptr, buf, len);
            ptr += stride;
            buf += alen;
        }
    }
    if (avctx->pix_fmt == PIX_FMT_PAL8 && depth < 8) {
        uint8_t *ptr_free = ptr2;
        ptr = p->data[0];
        for (y=0; y<h; y++) {
            for (x = 0; x < (w + 7 >> 3) * depth; x++) {
                if (depth == 1) {
                    ptr[8*x]   = ptr2[x] >> 7;
                    ptr[8*x+1] = ptr2[x] >> 6 & 1;
                    ptr[8*x+2] = ptr2[x] >> 5 & 1;
                    ptr[8*x+3] = ptr2[x] >> 4 & 1;
                    ptr[8*x+4] = ptr2[x] >> 3 & 1;
                    ptr[8*x+5] = ptr2[x] >> 2 & 1;
                    ptr[8*x+6] = ptr2[x] >> 1 & 1;
                    ptr[8*x+7] = ptr2[x]      & 1;
                } else {
                    ptr[2*x]   = ptr2[x] >> 4;
                    ptr[2*x+1] = ptr2[x] & 0xF;
                }
            }
            ptr  += p->linesize[0];
            ptr2 += (w + 15 >> 3) * depth;
        }
        av_freep(&ptr_free);
    }

    *picture = s->picture;
    *data_size = sizeof(AVFrame);

    return buf - bufstart;
}

static av_cold int sunrast_end(AVCodecContext *avctx) {
    SUNRASTContext *s = avctx->priv_data;

    if(s->picture.data[0])
        avctx->release_buffer(avctx, &s->picture);

    return 0;
}

AVCodec ff_sunrast_decoder = {
    .name           = "sunrast",
    .type           = AVMEDIA_TYPE_VIDEO,
    .id             = CODEC_ID_SUNRAST,
    .priv_data_size = sizeof(SUNRASTContext),
    .init           = sunrast_init,
    .close          = sunrast_end,
    .decode         = sunrast_decode_frame,
    .capabilities   = CODEC_CAP_DR1,
    .long_name = NULL_IF_CONFIG_SMALL("Sun Rasterfile image"),
};<|MERGE_RESOLUTION|>--- conflicted
+++ resolved
@@ -87,15 +87,11 @@
     maplength = AV_RB32(buf+28);
     buf      += 32;
 
-<<<<<<< HEAD
+    if (type == RT_EXPERIMENTAL) {
+        av_log(avctx, AV_LOG_ERROR, "unsupported (compression) type\n");
+        return -1;
+    }
     if (type > RT_FORMAT_IFF) {
-=======
-    if (type == RT_FORMAT_TIFF || type == RT_FORMAT_IFF || type == RT_EXPERIMENTAL) {
-        av_log(avctx, AV_LOG_ERROR, "unsupported (compression) type\n");
-        return -1;
-    }
-    if (type < RT_OLD || type > RT_FORMAT_IFF) {
->>>>>>> e771e6dd
         av_log(avctx, AV_LOG_ERROR, "invalid (compression) type\n");
         return -1;
     }
