/*
 * H.263 decoder
 * Copyright (c) 2001 Fabrice Bellard
 * Copyright (c) 2002-2004 Michael Niedermayer <michaelni@gmx.at>
 *
 * This file is part of FFmpeg.
 *
 * FFmpeg is free software; you can redistribute it and/or
 * modify it under the terms of the GNU Lesser General Public
 * License as published by the Free Software Foundation; either
 * version 2.1 of the License, or (at your option) any later version.
 *
 * FFmpeg is distributed in the hope that it will be useful,
 * but WITHOUT ANY WARRANTY; without even the implied warranty of
 * MERCHANTABILITY or FITNESS FOR A PARTICULAR PURPOSE.  See the GNU
 * Lesser General Public License for more details.
 *
 * You should have received a copy of the GNU Lesser General Public
 * License along with FFmpeg; if not, write to the Free Software
 * Foundation, Inc., 51 Franklin Street, Fifth Floor, Boston, MA 02110-1301 USA
 */

/**
 * @file
 * H.263 decoder.
 */

#define UNCHECKED_BITSTREAM_READER 1

#include "libavutil/cpu.h"
#include "avcodec.h"
#include "error_resilience.h"
#include "flv.h"
#include "h263.h"
#include "h263_parser.h"
#include "internal.h"
#include "mpeg4video.h"
#include "mpeg4video_parser.h"
#include "mpegvideo.h"
#include "msmpeg4.h"
#include "vdpau_internal.h"
#include "thread.h"

av_cold int ff_h263_decode_init(AVCodecContext *avctx)
{
    MpegEncContext *s = avctx->priv_data;
    int ret;

    s->avctx           = avctx;
    s->out_format      = FMT_H263;
    s->width           = avctx->coded_width;
    s->height          = avctx->coded_height;
    s->workaround_bugs = avctx->workaround_bugs;

    // set defaults
    ff_MPV_decode_defaults(s);
    s->quant_precision = 5;
    s->decode_mb       = ff_h263_decode_mb;
    s->low_delay       = 1;
    if (avctx->codec->id == AV_CODEC_ID_MSS2)
        avctx->pix_fmt = AV_PIX_FMT_YUV420P;
    else
        avctx->pix_fmt = avctx->get_format(avctx, avctx->codec->pix_fmts);
    s->unrestricted_mv = 1;

    /* select sub codec */
    switch (avctx->codec->id) {
    case AV_CODEC_ID_H263:
<<<<<<< HEAD
    case AV_CODEC_ID_H263P:
        s->unrestricted_mv= 0;
=======
        s->unrestricted_mv = 0;
>>>>>>> 1ce3ec24
        avctx->chroma_sample_location = AVCHROMA_LOC_CENTER;
        break;
    case AV_CODEC_ID_MPEG4:
        break;
    case AV_CODEC_ID_MSMPEG4V1:
        s->h263_pred       = 1;
        s->msmpeg4_version = 1;
        break;
    case AV_CODEC_ID_MSMPEG4V2:
        s->h263_pred       = 1;
        s->msmpeg4_version = 2;
        break;
    case AV_CODEC_ID_MSMPEG4V3:
        s->h263_pred       = 1;
        s->msmpeg4_version = 3;
        break;
    case AV_CODEC_ID_WMV1:
        s->h263_pred       = 1;
        s->msmpeg4_version = 4;
        break;
    case AV_CODEC_ID_WMV2:
        s->h263_pred       = 1;
        s->msmpeg4_version = 5;
        break;
    case AV_CODEC_ID_VC1:
    case AV_CODEC_ID_WMV3:
    case AV_CODEC_ID_VC1IMAGE:
    case AV_CODEC_ID_WMV3IMAGE:
    case AV_CODEC_ID_MSS2:
        s->h263_pred       = 1;
        s->msmpeg4_version = 6;
        avctx->chroma_sample_location = AVCHROMA_LOC_LEFT;
        break;
    case AV_CODEC_ID_H263I:
        break;
    case AV_CODEC_ID_FLV1:
        s->h263_flv = 1;
        break;
    default:
        return AVERROR(EINVAL);
    }
    s->codec_id    = avctx->codec->id;
    avctx->hwaccel = ff_find_hwaccel(avctx->codec->id, avctx->pix_fmt);

    if (avctx->stream_codec_tag == AV_RL32("l263") && avctx->extradata_size == 56 && avctx->extradata[0] == 1)
        s->ehc_mode = 1;

    /* for h263, we allocate the images after having read the header */
<<<<<<< HEAD
    if (avctx->codec->id != AV_CODEC_ID_H263 && avctx->codec->id != AV_CODEC_ID_H263P && avctx->codec->id != AV_CODEC_ID_MPEG4)
        if ((ret = ff_MPV_common_init(s)) < 0)
            return ret;
=======
    if (avctx->codec->id != AV_CODEC_ID_H263 &&
        avctx->codec->id != AV_CODEC_ID_MPEG4)
        if (ff_MPV_common_init(s) < 0)
            return -1;
>>>>>>> 1ce3ec24

    ff_h263_decode_init_vlc();

    return 0;
}

av_cold int ff_h263_decode_end(AVCodecContext *avctx)
{
    MpegEncContext *s = avctx->priv_data;

    ff_MPV_common_end(s);
    return 0;
}

/**
 * Return the number of bytes consumed for building the current frame.
 */
static int get_consumed_bytes(MpegEncContext *s, int buf_size)
{
    int pos = (get_bits_count(&s->gb) + 7) >> 3;

    if (s->divx_packed || s->avctx->hwaccel) {
        /* We would have to scan through the whole buf to handle the weird
         * reordering ... */
        return buf_size;
    } else if (s->flags & CODEC_FLAG_TRUNCATED) {
        pos -= s->parse_context.last_index;
        // padding is not really read so this might be -1
        if (pos < 0)
            pos = 0;
        return pos;
    } else {
        // avoid infinite loops (maybe not needed...)
        if (pos == 0)
            pos = 1;
        // oops ;)
        if (pos + 10 > buf_size)
            pos = buf_size;

        return pos;
    }
}

<<<<<<< HEAD
static int decode_slice(MpegEncContext *s){
    const int part_mask= s->partitioned_frame ? (ER_AC_END|ER_AC_ERROR) : 0x7F;
    const int mb_size= 16>>s->avctx->lowres;
    int ret;

    s->last_resync_gb= s->gb;
    s->first_slice_line= 1;
=======
static int decode_slice(MpegEncContext *s)
{
    const int part_mask = s->partitioned_frame
                          ? (ER_AC_END | ER_AC_ERROR) : 0x7F;
    const int mb_size = 16;
>>>>>>> 1ce3ec24

    s->last_resync_gb   = s->gb;
    s->first_slice_line = 1;
    s->resync_mb_x      = s->mb_x;
    s->resync_mb_y      = s->mb_y;

    ff_set_qscale(s, s->qscale);

    if (s->avctx->hwaccel) {
<<<<<<< HEAD
        const uint8_t *start= s->gb.buffer + get_bits_count(&s->gb)/8;
        ret = s->avctx->hwaccel->decode_slice(s->avctx, start, s->gb.buffer_end - start);
        // ensure we exit decode loop
        s->mb_y = s->mb_height;
        return ret;
=======
        const uint8_t *start = s->gb.buffer + get_bits_count(&s->gb) / 8;
        const uint8_t *end   = ff_h263_find_resync_marker(start + 1,
                                                          s->gb.buffer_end);
        skip_bits_long(&s->gb, 8 * (end - start));
        return s->avctx->hwaccel->decode_slice(s->avctx, start, end - start);
>>>>>>> 1ce3ec24
    }

    if (s->partitioned_frame) {
        const int qscale = s->qscale;

<<<<<<< HEAD
        if(CONFIG_MPEG4_DECODER && s->codec_id==AV_CODEC_ID_MPEG4){
            if ((ret = ff_mpeg4_decode_partitions(s)) < 0)
                return ret;
        }
=======
        if (CONFIG_MPEG4_DECODER && s->codec_id == AV_CODEC_ID_MPEG4)
            if (ff_mpeg4_decode_partitions(s) < 0)
                return -1;
>>>>>>> 1ce3ec24

        /* restore variables which were modified */
        s->first_slice_line = 1;
        s->mb_x             = s->resync_mb_x;
        s->mb_y             = s->resync_mb_y;
        ff_set_qscale(s, qscale);
    }

    for (; s->mb_y < s->mb_height; s->mb_y++) {
        /* per-row end of slice checks */
        if (s->msmpeg4_version) {
            if (s->resync_mb_y + s->slice_height == s->mb_y) {
                ff_er_add_slice(&s->er, s->resync_mb_x, s->resync_mb_y,
                                s->mb_x - 1, s->mb_y, ER_MB_END);

                return 0;
            }
        }

        if (s->msmpeg4_version == 1) {
            s->last_dc[0] =
            s->last_dc[1] =
            s->last_dc[2] = 128;
        }

        ff_init_block_index(s);
        for (; s->mb_x < s->mb_width; s->mb_x++) {
            int ret;

            ff_update_block_index(s);

            if (s->resync_mb_x == s->mb_x && s->resync_mb_y + 1 == s->mb_y)
                s->first_slice_line = 0;

            /* DCT & quantize */

            s->mv_dir  = MV_DIR_FORWARD;
            s->mv_type = MV_TYPE_16X16;
//            s->mb_skipped = 0;
            av_dlog(s, "%d %d %06X\n",
                    ret, get_bits_count(&s->gb), show_bits(&s->gb, 24));
            ret = s->decode_mb(s, s->block);

            if (s->pict_type != AV_PICTURE_TYPE_B)
                ff_h263_update_motion_val(s);

            if (ret < 0) {
                const int xy = s->mb_x + s->mb_y * s->mb_stride;
                if (ret == SLICE_END) {
                    ff_MPV_decode_mb(s, s->block);
                    if (s->loop_filter)
                        ff_h263_loop_filter(s);

                    ff_er_add_slice(&s->er, s->resync_mb_x, s->resync_mb_y,
                                    s->mb_x, s->mb_y, ER_MB_END & part_mask);

                    s->padding_bug_score--;

                    if (++s->mb_x >= s->mb_width) {
                        s->mb_x = 0;
                        ff_mpeg_draw_horiz_band(s, s->mb_y * mb_size, mb_size);
                        ff_MPV_report_decode_progress(s);
                        s->mb_y++;
                    }
                    return 0;
<<<<<<< HEAD
                }else if(ret==SLICE_NOEND){
                    av_log(s->avctx, AV_LOG_ERROR, "Slice mismatch at MB: %d\n", xy);
                    ff_er_add_slice(&s->er, s->resync_mb_x, s->resync_mb_y, s->mb_x+1, s->mb_y, ER_MB_END&part_mask);
                    return AVERROR_INVALIDDATA;
=======
                } else if (ret == SLICE_NOEND) {
                    av_log(s->avctx, AV_LOG_ERROR,
                           "Slice mismatch at MB: %d\n", xy);
                    ff_er_add_slice(&s->er, s->resync_mb_x, s->resync_mb_y,
                                    s->mb_x + 1, s->mb_y,
                                    ER_MB_END & part_mask);
                    return -1;
>>>>>>> 1ce3ec24
                }
                av_log(s->avctx, AV_LOG_ERROR, "Error at MB: %d\n", xy);
                ff_er_add_slice(&s->er, s->resync_mb_x, s->resync_mb_y,
                                s->mb_x, s->mb_y, ER_MB_ERROR & part_mask);

                return AVERROR_INVALIDDATA;
            }

            ff_MPV_decode_mb(s, s->block);
            if (s->loop_filter)
                ff_h263_loop_filter(s);
        }

        ff_mpeg_draw_horiz_band(s, s->mb_y * mb_size, mb_size);
        ff_MPV_report_decode_progress(s);

        s->mb_x = 0;
    }

<<<<<<< HEAD
    av_assert1(s->mb_x==0 && s->mb_y==s->mb_height);
=======
    assert(s->mb_x == 0 && s->mb_y == s->mb_height);
>>>>>>> 1ce3ec24

    if (s->codec_id == AV_CODEC_ID_MPEG4         &&
        (s->workaround_bugs & FF_BUG_AUTODETECT) &&
        get_bits_left(&s->gb) >= 48              &&
        show_bits(&s->gb, 24) == 0x4010          &&
        !s->data_partitioning)
        s->padding_bug_score += 32;

    /* try to detect the padding bug */
<<<<<<< HEAD
    if(      s->codec_id==AV_CODEC_ID_MPEG4
       &&   (s->workaround_bugs&FF_BUG_AUTODETECT)
       &&    get_bits_left(&s->gb) >=0
       &&    get_bits_left(&s->gb) < 137
//       &&   !s->resync_marker
       &&   !s->data_partitioning){

        const int bits_count= get_bits_count(&s->gb);
        const int bits_left = s->gb.size_in_bits - bits_count;

        if(bits_left==0){
            s->padding_bug_score+=16;
        } else if(bits_left != 1){
            int v= show_bits(&s->gb, 8);
            v|= 0x7F >> (7-(bits_count&7));

            if(v==0x7F && bits_left<=8)
=======
    if (s->codec_id == AV_CODEC_ID_MPEG4         &&
        (s->workaround_bugs & FF_BUG_AUTODETECT) &&
        get_bits_left(&s->gb) >= 0               &&
        get_bits_left(&s->gb) < 48               &&
        // !s->resync_marker                     &&
        !s->data_partitioning) {
        const int bits_count = get_bits_count(&s->gb);
        const int bits_left  = s->gb.size_in_bits - bits_count;

        if (bits_left == 0) {
            s->padding_bug_score += 16;
        } else if (bits_left != 1) {
            int v = show_bits(&s->gb, 8);
            v |= 0x7F >> (7 - (bits_count & 7));

            if (v == 0x7F && bits_left <= 8)
>>>>>>> 1ce3ec24
                s->padding_bug_score--;
            else if (v == 0x7F && ((get_bits_count(&s->gb) + 8) & 8) &&
                     bits_left <= 16)
                s->padding_bug_score += 4;
            else
                s->padding_bug_score++;
        }
    }

    if (s->workaround_bugs & FF_BUG_AUTODETECT) {
        if (s->padding_bug_score > -2 && !s->data_partitioning
            /* && (s->divx_version >= 0 || !s->resync_marker) */)
            s->workaround_bugs |= FF_BUG_NO_PADDING;
        else
            s->workaround_bugs &= ~FF_BUG_NO_PADDING;
    }

    // handle formats which don't have unique end markers
    if (s->msmpeg4_version || (s->workaround_bugs & FF_BUG_NO_PADDING)) { // FIXME perhaps solve this more cleanly
        int left      = get_bits_left(&s->gb);
        int max_extra = 7;

        /* no markers in M$ crap */
<<<<<<< HEAD
        if(s->msmpeg4_version && s->pict_type==AV_PICTURE_TYPE_I)
            max_extra+= 17;

        /* buggy padding but the frame should still end approximately at the bitstream end */
        if((s->workaround_bugs&FF_BUG_NO_PADDING) && (s->err_recognition&(AV_EF_BUFFER|AV_EF_AGGRESSIVE)))
            max_extra+= 48;
        else if((s->workaround_bugs&FF_BUG_NO_PADDING))
            max_extra+= 256*256*256*64;

        if(left>max_extra){
            av_log(s->avctx, AV_LOG_ERROR, "discarding %d junk bits at end, next would be %X\n", left, show_bits(&s->gb, 24));
        }
        else if(left<0){
=======
        if (s->msmpeg4_version && s->pict_type == AV_PICTURE_TYPE_I)
            max_extra += 17;

        /* buggy padding but the frame should still end approximately at
         * the bitstream end */
        if ((s->workaround_bugs & FF_BUG_NO_PADDING) &&
            (s->err_recognition & AV_EF_BUFFER))
            max_extra += 48;
        else if ((s->workaround_bugs & FF_BUG_NO_PADDING))
            max_extra += 256 * 256 * 256 * 64;

        if (left > max_extra)
            av_log(s->avctx, AV_LOG_ERROR,
                   "discarding %d junk bits at end, next would be %X\n",
                   left, show_bits(&s->gb, 24));
        else if (left < 0)
>>>>>>> 1ce3ec24
            av_log(s->avctx, AV_LOG_ERROR, "overreading %d bits\n", -left);
        else
            ff_er_add_slice(&s->er, s->resync_mb_x, s->resync_mb_y,
                            s->mb_x - 1, s->mb_y, ER_MB_END);

        return 0;
    }

    av_log(s->avctx, AV_LOG_ERROR,
           "slice end not reached but screenspace end (%d left %06X, score= %d)\n",
           get_bits_left(&s->gb), show_bits(&s->gb, 24), s->padding_bug_score);

    ff_er_add_slice(&s->er, s->resync_mb_x, s->resync_mb_y, s->mb_x, s->mb_y,
                    ER_MB_END & part_mask);

    return AVERROR_INVALIDDATA;
}

int ff_h263_decode_frame(AVCodecContext *avctx, void *data, int *got_frame,
                         AVPacket *avpkt)
{
    const uint8_t *buf = avpkt->data;
    int buf_size       = avpkt->size;
    MpegEncContext *s  = avctx->priv_data;
    int ret;
    AVFrame *pict = data;

    s->flags  = avctx->flags;
    s->flags2 = avctx->flags2;

    /* no supplementary picture */
    if (buf_size == 0) {
        /* special case for last picture */
        if (s->low_delay == 0 && s->next_picture_ptr) {
            if ((ret = av_frame_ref(pict, &s->next_picture_ptr->f)) < 0)
                return ret;
            s->next_picture_ptr = NULL;

            *got_frame = 1;
        }

        return 0;
    }

    if (s->flags & CODEC_FLAG_TRUNCATED) {
        int next;

<<<<<<< HEAD
        if(CONFIG_MPEG4_DECODER && s->codec_id==AV_CODEC_ID_MPEG4){
            next= ff_mpeg4_find_frame_end(&s->parse_context, buf, buf_size);
        }else if(CONFIG_H263_DECODER && s->codec_id==AV_CODEC_ID_H263){
            next= ff_h263_find_frame_end(&s->parse_context, buf, buf_size);
        }else if(CONFIG_H263P_DECODER && s->codec_id==AV_CODEC_ID_H263P){
            next= ff_h263_find_frame_end(&s->parse_context, buf, buf_size);
        }else{
            av_log(s->avctx, AV_LOG_ERROR, "this codec does not support truncated bitstreams\n");
            return AVERROR(EINVAL);
=======
        if (CONFIG_MPEG4_DECODER && s->codec_id == AV_CODEC_ID_MPEG4) {
            next = ff_mpeg4_find_frame_end(&s->parse_context, buf, buf_size);
        } else if (CONFIG_H263_DECODER && s->codec_id == AV_CODEC_ID_H263) {
            next = ff_h263_find_frame_end(&s->parse_context, buf, buf_size);
        } else {
            av_log(s->avctx, AV_LOG_ERROR,
                   "this codec does not support truncated bitstreams\n");
            return -1;
>>>>>>> 1ce3ec24
        }

        if (ff_combine_frame(&s->parse_context, next, (const uint8_t **)&buf,
                             &buf_size) < 0)
            return buf_size;
    }

    if (s->bitstream_buffer_size && (s->divx_packed || buf_size < 20)) // divx 5.01+/xvid frame reorder
        init_get_bits(&s->gb, s->bitstream_buffer,
                      s->bitstream_buffer_size * 8);
    else
        init_get_bits(&s->gb, buf, buf_size * 8);
    s->bitstream_buffer_size = 0;

<<<<<<< HEAD
retry:
    if(s->divx_packed && s->bitstream_buffer_size){
        int i;
        for(i=0; i<buf_size-3; i++){
            if(buf[i]==0 && buf[i+1]==0 && buf[i+2]==1){
                if(buf[i+3]==0xB0){
                    av_log(s->avctx, AV_LOG_WARNING, "Discarding excessive bitstream in packed xvid\n");
                    s->bitstream_buffer_size=0;
                }
                break;
            }
        }
    }

    if(s->bitstream_buffer_size && (s->divx_packed || buf_size<20)){ //divx 5.01+/xvid frame reorder
        ret = init_get_bits8(&s->gb, s->bitstream_buffer, s->bitstream_buffer_size);
    }else
        ret = init_get_bits8(&s->gb, buf, buf_size);
    s->bitstream_buffer_size=0;
    if (ret < 0)
        return ret;

    if (!s->context_initialized) {
        if ((ret = ff_MPV_common_init(s)) < 0) //we need the idct permutaton for reading a custom matrix
            return ret;
    }
=======
    if (!s->context_initialized)
        if (ff_MPV_common_init(s) < 0) // we need the idct permutaton for reading a custom matrix
            return -1;
>>>>>>> 1ce3ec24

    /* We need to set current_picture_ptr before reading the header,
     * otherwise we cannot store anyting in there */
    if (s->current_picture_ptr == NULL || s->current_picture_ptr->f.data[0]) {
        int i = ff_find_unused_picture(s, 0);
        if (i < 0)
            return i;
        s->current_picture_ptr = &s->picture[i];
    }

    /* let's go :-) */
    if (CONFIG_WMV2_DECODER && s->msmpeg4_version == 5) {
        ret = ff_wmv2_decode_picture_header(s);
    } else if (CONFIG_MSMPEG4_DECODER && s->msmpeg4_version) {
        ret = ff_msmpeg4_decode_picture_header(s);
    } else if (CONFIG_MPEG4_DECODER && s->h263_pred) {
        if (s->avctx->extradata_size && s->picture_number == 0) {
            GetBitContext gb;

<<<<<<< HEAD
            if (init_get_bits8(&gb, s->avctx->extradata, s->avctx->extradata_size) >= 0 )
                ret = ff_mpeg4_decode_picture_header(s, &gb);
=======
            init_get_bits(&gb, s->avctx->extradata,
                          s->avctx->extradata_size * 8);
            ret = ff_mpeg4_decode_picture_header(s, &gb);
>>>>>>> 1ce3ec24
        }
        ret = ff_mpeg4_decode_picture_header(s, &s->gb);
    } else if (CONFIG_H263I_DECODER && s->codec_id == AV_CODEC_ID_H263I) {
        ret = ff_intel_h263_decode_picture_header(s);
    } else if (CONFIG_FLV_DECODER && s->h263_flv) {
        ret = ff_flv_decode_picture_header(s);
    } else {
        ret = ff_h263_decode_picture_header(s);
    }

<<<<<<< HEAD
    if (ret < 0 || ret==FRAME_SKIPPED) {
        if (   s->width  != avctx->coded_width
            || s->height != avctx->coded_height) {
                av_log(s->avctx, AV_LOG_WARNING, "Reverting picture dimensions change due to header decoding failure\n");
                s->width = avctx->coded_width;
                s->height= avctx->coded_height;
        }
    }
    if(ret==FRAME_SKIPPED) return get_consumed_bytes(s, buf_size);
=======
    if (ret == FRAME_SKIPPED)
        return get_consumed_bytes(s, buf_size);
>>>>>>> 1ce3ec24

    /* skip if the header was thrashed */
    if (ret < 0) {
        av_log(s->avctx, AV_LOG_ERROR, "header damaged\n");
        return ret;
    }

    avctx->has_b_frames = !s->low_delay;

    if (s->xvid_build == -1 && s->divx_version == -1 && s->lavc_build == -1) {
        if (s->stream_codec_tag == AV_RL32("XVID") ||
            s->codec_tag        == AV_RL32("XVID") ||
            s->codec_tag        == AV_RL32("XVIX") ||
            s->codec_tag        == AV_RL32("RMP4") ||
            s->codec_tag        == AV_RL32("ZMP4") ||
            s->codec_tag        == AV_RL32("SIPP"))
            s->xvid_build = 0;
#if 0
        if (s->codec_tag == AV_RL32("DIVX") && s->vo_type == 0 &&
            s->vol_control_parameters == 1 &&
            s->padding_bug_score > 0 && s->low_delay) // XVID with modified fourcc
            s->xvid_build = 0;
#endif
    }

    if (s->xvid_build == -1 && s->divx_version == -1 && s->lavc_build == -1)
        if (s->codec_tag == AV_RL32("DIVX") && s->vo_type == 0 &&
            s->vol_control_parameters == 0)
            s->divx_version = 400;  // divx 4

    if (s->xvid_build >= 0 && s->divx_version >= 0) {
        s->divx_version =
        s->divx_build   = -1;
    }

    if (s->workaround_bugs & FF_BUG_AUTODETECT) {
        if (s->codec_tag == AV_RL32("XVIX"))
            s->workaround_bugs |= FF_BUG_XVID_ILACE;

        if (s->codec_tag == AV_RL32("UMP4"))
            s->workaround_bugs |= FF_BUG_UMP4;

        if (s->divx_version >= 500 && s->divx_build < 1814)
            s->workaround_bugs |= FF_BUG_QPEL_CHROMA;

        if (s->divx_version > 502 && s->divx_build < 1814)
            s->workaround_bugs |= FF_BUG_QPEL_CHROMA2;

        if (s->xvid_build <= 3U)
            s->padding_bug_score = 256 * 256 * 256 * 64;

        if (s->xvid_build <= 1U)
            s->workaround_bugs |= FF_BUG_QPEL_CHROMA;

        if (s->xvid_build <= 12U)
            s->workaround_bugs |= FF_BUG_EDGE;

        if (s->xvid_build <= 32U)
            s->workaround_bugs |= FF_BUG_DC_CLIP;

#define SET_QPEL_FUNC(postfix1, postfix2)                           \
    s->dsp.put_        ## postfix1 = ff_put_        ## postfix2;    \
    s->dsp.put_no_rnd_ ## postfix1 = ff_put_no_rnd_ ## postfix2;    \
    s->dsp.avg_        ## postfix1 = ff_avg_        ## postfix2;

        if (s->lavc_build < 4653U)
            s->workaround_bugs |= FF_BUG_STD_QPEL;

        if (s->lavc_build < 4655U)
            s->workaround_bugs |= FF_BUG_DIRECT_BLOCKSIZE;

        if (s->lavc_build < 4670U)
            s->workaround_bugs |= FF_BUG_EDGE;

        if (s->lavc_build <= 4712U)
            s->workaround_bugs |= FF_BUG_DC_CLIP;

        if (s->divx_version >= 0)
            s->workaround_bugs |= FF_BUG_DIRECT_BLOCKSIZE;
        if (s->divx_version == 501 && s->divx_build == 20020416)
            s->padding_bug_score = 256 * 256 * 256 * 64;

        if (s->divx_version < 500U)
            s->workaround_bugs |= FF_BUG_EDGE;

        if (s->divx_version >= 0)
            s->workaround_bugs |= FF_BUG_HPEL_CHROMA;
#if 0
        if (s->divx_version == 500)
            s->padding_bug_score = 256 * 256 * 256 * 64;

        /* very ugly XVID padding bug detection FIXME/XXX solve this differently
         * Let us hope this at least works. */
        if (s->resync_marker == 0 && s->data_partitioning == 0        &&
            s->divx_version == -1 && s->codec_id == AV_CODEC_ID_MPEG4 &&
            s->vo_type == 0)
            s->workaround_bugs |= FF_BUG_NO_PADDING;

        // FIXME not sure about the version num but a 4609 file seems ok
        if (s->lavc_build < 4609U)
            s->workaround_bugs |= FF_BUG_NO_PADDING;
#endif
    }

    if (s->workaround_bugs & FF_BUG_STD_QPEL) {
        SET_QPEL_FUNC(qpel_pixels_tab[0][5], qpel16_mc11_old_c)
        SET_QPEL_FUNC(qpel_pixels_tab[0][7], qpel16_mc31_old_c)
        SET_QPEL_FUNC(qpel_pixels_tab[0][9], qpel16_mc12_old_c)
        SET_QPEL_FUNC(qpel_pixels_tab[0][11], qpel16_mc32_old_c)
        SET_QPEL_FUNC(qpel_pixels_tab[0][13], qpel16_mc13_old_c)
        SET_QPEL_FUNC(qpel_pixels_tab[0][15], qpel16_mc33_old_c)

        SET_QPEL_FUNC(qpel_pixels_tab[1][5], qpel8_mc11_old_c)
        SET_QPEL_FUNC(qpel_pixels_tab[1][7], qpel8_mc31_old_c)
        SET_QPEL_FUNC(qpel_pixels_tab[1][9], qpel8_mc12_old_c)
        SET_QPEL_FUNC(qpel_pixels_tab[1][11], qpel8_mc32_old_c)
        SET_QPEL_FUNC(qpel_pixels_tab[1][13], qpel8_mc13_old_c)
        SET_QPEL_FUNC(qpel_pixels_tab[1][15], qpel8_mc33_old_c)
    }

    if (avctx->debug & FF_DEBUG_BUGS)
        av_log(s->avctx, AV_LOG_DEBUG,
               "bugs: %X lavc_build:%d xvid_build:%d divx_version:%d divx_build:%d %s\n",
               s->workaround_bugs, s->lavc_build, s->xvid_build,
               s->divx_version, s->divx_build, s->divx_packed ? "p" : "");

#if HAVE_MMX
    if (s->codec_id == AV_CODEC_ID_MPEG4 && s->xvid_build >= 0 &&
        avctx->idct_algo == FF_IDCT_AUTO &&
        (av_get_cpu_flags() & AV_CPU_FLAG_MMX)) {
        avctx->idct_algo = FF_IDCT_XVIDMMX;
        ff_dct_common_init(s);
<<<<<<< HEAD
        goto retry;
=======
        s->picture_number = 0;
>>>>>>> 1ce3ec24
    }
#endif

    /* After H263 & mpeg4 header decode we have the height, width,
     * and other parameters. So then we could init the picture.
     * FIXME: By the way H263 decoder is evolving it should have
     * an H263EncContext */
    if (s->width  != avctx->coded_width  ||
        s->height != avctx->coded_height ||
        s->context_reinit) {
        /* H.263 could change picture size any time */
        s->context_reinit = 0;

        avcodec_set_dimensions(avctx, s->width, s->height);

        if ((ret = ff_MPV_common_frame_size_change(s)))
            return ret;
    }

    if (s->codec_id == AV_CODEC_ID_H263  ||
        s->codec_id == AV_CODEC_ID_H263P ||
        s->codec_id == AV_CODEC_ID_H263I)
        s->gob_index = ff_h263_get_gob_height(s);

    // for skipping the frame
    s->current_picture.f.pict_type = s->pict_type;
    s->current_picture.f.key_frame = s->pict_type == AV_PICTURE_TYPE_I;

    /* skip B-frames if we don't have reference frames */
    if (s->last_picture_ptr == NULL &&
        (s->pict_type == AV_PICTURE_TYPE_B || s->droppable))
        return get_consumed_bytes(s, buf_size);
    if ((avctx->skip_frame >= AVDISCARD_NONREF &&
         s->pict_type == AV_PICTURE_TYPE_B)    ||
        (avctx->skip_frame >= AVDISCARD_NONKEY &&
         s->pict_type != AV_PICTURE_TYPE_I)    ||
        avctx->skip_frame >= AVDISCARD_ALL)
        return get_consumed_bytes(s, buf_size);

    if (s->next_p_frame_damaged) {
        if (s->pict_type == AV_PICTURE_TYPE_B)
            return get_consumed_bytes(s, buf_size);
        else
            s->next_p_frame_damaged = 0;
    }

    if ((!s->no_rounding) || s->pict_type == AV_PICTURE_TYPE_B) {
        s->me.qpel_put = s->dsp.put_qpel_pixels_tab;
        s->me.qpel_avg = s->dsp.avg_qpel_pixels_tab;
    } else {
        s->me.qpel_put = s->dsp.put_no_rnd_qpel_pixels_tab;
        s->me.qpel_avg = s->dsp.avg_qpel_pixels_tab;
    }

<<<<<<< HEAD
    if ((ret = ff_MPV_frame_start(s, avctx)) < 0)
        return ret;
=======
    if (ff_MPV_frame_start(s, avctx) < 0)
        return -1;
>>>>>>> 1ce3ec24

    if (!s->divx_packed && !avctx->hwaccel)
        ff_thread_finish_setup(avctx);

<<<<<<< HEAD
    if (CONFIG_MPEG4_VDPAU_DECODER && (s->avctx->codec->capabilities & CODEC_CAP_HWACCEL_VDPAU)) {
        ff_vdpau_mpeg4_decode_picture(s, s->gb.buffer, s->gb.buffer_end - s->gb.buffer);
        goto frame_end;
    }

    if (avctx->hwaccel) {
        if ((ret = avctx->hwaccel->start_frame(avctx, s->gb.buffer, s->gb.buffer_end - s->gb.buffer)) < 0)
            return ret;
    }
=======
    if (avctx->hwaccel)
        if (avctx->hwaccel->start_frame(avctx, s->gb.buffer,
                                        s->gb.buffer_end - s->gb.buffer) < 0)
            return -1;
>>>>>>> 1ce3ec24

    ff_mpeg_er_frame_start(s);

    /* the second part of the wmv2 header contains the MB skip bits which
     * are stored in current_picture->mb_type which is not available before
     * ff_MPV_frame_start() */
    if (CONFIG_WMV2_DECODER && s->msmpeg4_version == 5) {
        ret = ff_wmv2_decode_secondary_picture_header(s);
<<<<<<< HEAD
        if(ret<0) return ret;
        if(ret==1) goto frame_end;
=======
        if (ret < 0)
            return ret;
        if (ret == 1)
            goto intrax8_decoded;
>>>>>>> 1ce3ec24
    }

    /* decode each macroblock */
    s->mb_x = 0;
    s->mb_y = 0;

    ret = decode_slice(s);
    while (s->mb_y < s->mb_height) {
        if (s->msmpeg4_version) {
            if (s->slice_height == 0 || s->mb_x != 0 ||
                (s->mb_y % s->slice_height) != 0 || get_bits_left(&s->gb) < 0)
                break;
        } else {
            int prev_x = s->mb_x, prev_y = s->mb_y;
            if (ff_h263_resync(s) < 0)
                break;
            if (prev_y * s->mb_width + prev_x < s->mb_y * s->mb_width + s->mb_x)
                s->er.error_occurred = 1;
        }

        if (s->msmpeg4_version < 4 && s->h263_pred)
            ff_mpeg4_clean_buffers(s);

        if (decode_slice(s) < 0)
            ret = AVERROR_INVALIDDATA;
    }

    if (s->msmpeg4_version && s->msmpeg4_version < 4 &&
        s->pict_type == AV_PICTURE_TYPE_I)
        if (!CONFIG_MSMPEG4_DECODER ||
            ff_msmpeg4_decode_ext_header(s, buf_size) < 0)
            s->er.error_status_table[s->mb_num - 1] = ER_MB_ERROR;

<<<<<<< HEAD
    av_assert1(s->bitstream_buffer_size==0);
frame_end:
    ff_er_frame_end(&s->er);

    if (avctx->hwaccel) {
        if ((ret = avctx->hwaccel->end_frame(avctx)) < 0)
            return ret;
    }

    ff_MPV_frame_end(s);

    /* divx 5.01+ bitstream reorder stuff */
    /* Since this clobbers the input buffer and hwaccel codecs still need the
     * data during hwaccel->end_frame we should not do this any earlier */
    if(s->codec_id==AV_CODEC_ID_MPEG4 && s->divx_packed){
        int current_pos= s->gb.buffer == s->bitstream_buffer ? 0 : (get_bits_count(&s->gb)>>3);
        int startcode_found=0;

        if(buf_size - current_pos > 7){
            int i;
            for(i=current_pos; i<buf_size-4; i++){
                if(buf[i]==0 && buf[i+1]==0 && buf[i+2]==1 && buf[i+3]==0xB6){
                    startcode_found=!(buf[i+4]&0x40);
=======
    assert(s->bitstream_buffer_size == 0);
    /* divx 5.01+ bistream reorder stuff */
    if (s->codec_id == AV_CODEC_ID_MPEG4 && s->divx_packed) {
        int current_pos     = get_bits_count(&s->gb) >> 3;
        int startcode_found = 0;

        if (buf_size - current_pos > 5) {
            int i;
            for (i = current_pos; i < buf_size - 3; i++)
                if (buf[i]     == 0 &&
                    buf[i + 1] == 0 &&
                    buf[i + 2] == 1 &&
                    buf[i + 3] == 0xB6) {
                    startcode_found = 1;
>>>>>>> 1ce3ec24
                    break;
                }
        }
<<<<<<< HEAD
=======
        if (s->gb.buffer == s->bitstream_buffer && buf_size > 7 &&
            s->xvid_build >= 0) {       // xvid style
            startcode_found = 1;
            current_pos     = 0;
        }
>>>>>>> 1ce3ec24

        if (startcode_found) {
            av_fast_malloc(&s->bitstream_buffer,
                           &s->allocated_bitstream_buffer_size,
                           buf_size - current_pos +
                           FF_INPUT_BUFFER_PADDING_SIZE);
            if (!s->bitstream_buffer)
                return AVERROR(ENOMEM);
            memcpy(s->bitstream_buffer, buf + current_pos,
                   buf_size - current_pos);
            s->bitstream_buffer_size = buf_size - current_pos;
        }
    }

<<<<<<< HEAD
    if (!s->divx_packed && avctx->hwaccel)
        ff_thread_finish_setup(avctx);

    av_assert1(s->current_picture.f.pict_type == s->current_picture_ptr->f.pict_type);
    av_assert1(s->current_picture.f.pict_type == s->pict_type);
=======
intrax8_decoded:
    ff_er_frame_end(&s->er);

    if (avctx->hwaccel)
        if (avctx->hwaccel->end_frame(avctx) < 0)
            return -1;

    ff_MPV_frame_end(s);

    if (!s->divx_packed && avctx->hwaccel)
        ff_thread_finish_setup(avctx);

    assert(s->current_picture.f.pict_type ==
           s->current_picture_ptr->f.pict_type);
    assert(s->current_picture.f.pict_type == s->pict_type);
>>>>>>> 1ce3ec24
    if (s->pict_type == AV_PICTURE_TYPE_B || s->low_delay) {
        if ((ret = av_frame_ref(pict, &s->current_picture_ptr->f)) < 0)
            return ret;
        ff_print_debug_info(s, s->current_picture_ptr, pict);
        ff_mpv_export_qp_table(s, pict, s->current_picture_ptr, FF_QSCALE_TYPE_MPEG1);
    } else if (s->last_picture_ptr != NULL) {
        if ((ret = av_frame_ref(pict, &s->last_picture_ptr->f)) < 0)
            return ret;
        ff_print_debug_info(s, s->last_picture_ptr, pict);
        ff_mpv_export_qp_table(s, pict, s->last_picture_ptr, FF_QSCALE_TYPE_MPEG1);
    }

<<<<<<< HEAD
    if(s->last_picture_ptr || s->low_delay){
        if (   pict->format == AV_PIX_FMT_YUV420P
            && (s->codec_tag == AV_RL32("GEOV") || s->codec_tag == AV_RL32("GEOX"))) {
            int x, y, p;
            av_frame_make_writable(pict);
            for (p=0; p<3; p++) {
                int w = FF_CEIL_RSHIFT(pict-> width, !!p);
                int h = FF_CEIL_RSHIFT(pict->height, !!p);
                int linesize = pict->linesize[p];
                for (y=0; y<(h>>1); y++)
                    for (x=0; x<w; x++)
                        FFSWAP(int,
                               pict->data[p][x + y*linesize],
                               pict->data[p][x + (h-1-y)*linesize]);
            }
        }
=======
    if (s->last_picture_ptr || s->low_delay)
>>>>>>> 1ce3ec24
        *got_frame = 1;

    if (ret && (avctx->err_recognition & AV_EF_EXPLODE))
        return ret;
    else
        return get_consumed_bytes(s, buf_size);
}

const enum AVPixelFormat ff_h263_hwaccel_pixfmt_list_420[] = {
#if CONFIG_VAAPI
    AV_PIX_FMT_VAAPI_VLD,
#endif
#if CONFIG_VDPAU
    AV_PIX_FMT_VDPAU,
#endif
    AV_PIX_FMT_YUV420P,
    AV_PIX_FMT_NONE
};

AVCodec ff_h263_decoder = {
    .name           = "h263",
    .long_name      = NULL_IF_CONFIG_SMALL("H.263 / H.263-1996, H.263+ / H.263-1998 / H.263 version 2"),
    .type           = AVMEDIA_TYPE_VIDEO,
    .id             = AV_CODEC_ID_H263,
    .priv_data_size = sizeof(MpegEncContext),
    .init           = ff_h263_decode_init,
    .close          = ff_h263_decode_end,
    .decode         = ff_h263_decode_frame,
    .capabilities   = CODEC_CAP_DRAW_HORIZ_BAND | CODEC_CAP_DR1 |
                      CODEC_CAP_TRUNCATED | CODEC_CAP_DELAY,
    .flush          = ff_mpeg_flush,
    .max_lowres     = 3,
    .pix_fmts       = ff_h263_hwaccel_pixfmt_list_420,
};

AVCodec ff_h263p_decoder = {
    .name           = "h263p",
    .long_name      = NULL_IF_CONFIG_SMALL("H.263 / H.263-1996, H.263+ / H.263-1998 / H.263 version 2"),
    .type           = AVMEDIA_TYPE_VIDEO,
    .id             = AV_CODEC_ID_H263P,
    .priv_data_size = sizeof(MpegEncContext),
    .init           = ff_h263_decode_init,
    .close          = ff_h263_decode_end,
    .decode         = ff_h263_decode_frame,
    .capabilities   = CODEC_CAP_DRAW_HORIZ_BAND | CODEC_CAP_DR1 |
                      CODEC_CAP_TRUNCATED | CODEC_CAP_DELAY,
    .flush          = ff_mpeg_flush,
    .max_lowres     = 3,
    .pix_fmts       = ff_h263_hwaccel_pixfmt_list_420,
};<|MERGE_RESOLUTION|>--- conflicted
+++ resolved
@@ -66,12 +66,8 @@
     /* select sub codec */
     switch (avctx->codec->id) {
     case AV_CODEC_ID_H263:
-<<<<<<< HEAD
     case AV_CODEC_ID_H263P:
-        s->unrestricted_mv= 0;
-=======
         s->unrestricted_mv = 0;
->>>>>>> 1ce3ec24
         avctx->chroma_sample_location = AVCHROMA_LOC_CENTER;
         break;
     case AV_CODEC_ID_MPEG4:
@@ -120,16 +116,11 @@
         s->ehc_mode = 1;
 
     /* for h263, we allocate the images after having read the header */
-<<<<<<< HEAD
-    if (avctx->codec->id != AV_CODEC_ID_H263 && avctx->codec->id != AV_CODEC_ID_H263P && avctx->codec->id != AV_CODEC_ID_MPEG4)
+    if (avctx->codec->id != AV_CODEC_ID_H263 &&
+        avctx->codec->id != AV_CODEC_ID_H263P &&
+        avctx->codec->id != AV_CODEC_ID_MPEG4)
         if ((ret = ff_MPV_common_init(s)) < 0)
             return ret;
-=======
-    if (avctx->codec->id != AV_CODEC_ID_H263 &&
-        avctx->codec->id != AV_CODEC_ID_MPEG4)
-        if (ff_MPV_common_init(s) < 0)
-            return -1;
->>>>>>> 1ce3ec24
 
     ff_h263_decode_init_vlc();
 
@@ -173,21 +164,11 @@
     }
 }
 
-<<<<<<< HEAD
-static int decode_slice(MpegEncContext *s){
-    const int part_mask= s->partitioned_frame ? (ER_AC_END|ER_AC_ERROR) : 0x7F;
-    const int mb_size= 16>>s->avctx->lowres;
-    int ret;
-
-    s->last_resync_gb= s->gb;
-    s->first_slice_line= 1;
-=======
 static int decode_slice(MpegEncContext *s)
 {
-    const int part_mask = s->partitioned_frame
-                          ? (ER_AC_END | ER_AC_ERROR) : 0x7F;
-    const int mb_size = 16;
->>>>>>> 1ce3ec24
+    const int part_mask = s->partitioned_frame ? (ER_AC_END | ER_AC_ERROR) : 0x7F;
+    const int mb_size   = 16 >> s->avctx->lowres;
+    int ret;
 
     s->last_resync_gb   = s->gb;
     s->first_slice_line = 1;
@@ -197,34 +178,19 @@
     ff_set_qscale(s, s->qscale);
 
     if (s->avctx->hwaccel) {
-<<<<<<< HEAD
-        const uint8_t *start= s->gb.buffer + get_bits_count(&s->gb)/8;
+        const uint8_t *start = s->gb.buffer + get_bits_count(&s->gb) / 8;
         ret = s->avctx->hwaccel->decode_slice(s->avctx, start, s->gb.buffer_end - start);
         // ensure we exit decode loop
         s->mb_y = s->mb_height;
         return ret;
-=======
-        const uint8_t *start = s->gb.buffer + get_bits_count(&s->gb) / 8;
-        const uint8_t *end   = ff_h263_find_resync_marker(start + 1,
-                                                          s->gb.buffer_end);
-        skip_bits_long(&s->gb, 8 * (end - start));
-        return s->avctx->hwaccel->decode_slice(s->avctx, start, end - start);
->>>>>>> 1ce3ec24
     }
 
     if (s->partitioned_frame) {
         const int qscale = s->qscale;
 
-<<<<<<< HEAD
-        if(CONFIG_MPEG4_DECODER && s->codec_id==AV_CODEC_ID_MPEG4){
+        if (CONFIG_MPEG4_DECODER && s->codec_id == AV_CODEC_ID_MPEG4)
             if ((ret = ff_mpeg4_decode_partitions(s)) < 0)
                 return ret;
-        }
-=======
-        if (CONFIG_MPEG4_DECODER && s->codec_id == AV_CODEC_ID_MPEG4)
-            if (ff_mpeg4_decode_partitions(s) < 0)
-                return -1;
->>>>>>> 1ce3ec24
 
         /* restore variables which were modified */
         s->first_slice_line = 1;
@@ -290,20 +256,13 @@
                         s->mb_y++;
                     }
                     return 0;
-<<<<<<< HEAD
-                }else if(ret==SLICE_NOEND){
-                    av_log(s->avctx, AV_LOG_ERROR, "Slice mismatch at MB: %d\n", xy);
-                    ff_er_add_slice(&s->er, s->resync_mb_x, s->resync_mb_y, s->mb_x+1, s->mb_y, ER_MB_END&part_mask);
-                    return AVERROR_INVALIDDATA;
-=======
                 } else if (ret == SLICE_NOEND) {
                     av_log(s->avctx, AV_LOG_ERROR,
                            "Slice mismatch at MB: %d\n", xy);
                     ff_er_add_slice(&s->er, s->resync_mb_x, s->resync_mb_y,
                                     s->mb_x + 1, s->mb_y,
                                     ER_MB_END & part_mask);
-                    return -1;
->>>>>>> 1ce3ec24
+                    return AVERROR_INVALIDDATA;
                 }
                 av_log(s->avctx, AV_LOG_ERROR, "Error at MB: %d\n", xy);
                 ff_er_add_slice(&s->er, s->resync_mb_x, s->resync_mb_y,
@@ -323,11 +282,7 @@
         s->mb_x = 0;
     }
 
-<<<<<<< HEAD
-    av_assert1(s->mb_x==0 && s->mb_y==s->mb_height);
-=======
-    assert(s->mb_x == 0 && s->mb_y == s->mb_height);
->>>>>>> 1ce3ec24
+    av_assert1(s->mb_x == 0 && s->mb_y == s->mb_height);
 
     if (s->codec_id == AV_CODEC_ID_MPEG4         &&
         (s->workaround_bugs & FF_BUG_AUTODETECT) &&
@@ -337,29 +292,10 @@
         s->padding_bug_score += 32;
 
     /* try to detect the padding bug */
-<<<<<<< HEAD
-    if(      s->codec_id==AV_CODEC_ID_MPEG4
-       &&   (s->workaround_bugs&FF_BUG_AUTODETECT)
-       &&    get_bits_left(&s->gb) >=0
-       &&    get_bits_left(&s->gb) < 137
-//       &&   !s->resync_marker
-       &&   !s->data_partitioning){
-
-        const int bits_count= get_bits_count(&s->gb);
-        const int bits_left = s->gb.size_in_bits - bits_count;
-
-        if(bits_left==0){
-            s->padding_bug_score+=16;
-        } else if(bits_left != 1){
-            int v= show_bits(&s->gb, 8);
-            v|= 0x7F >> (7-(bits_count&7));
-
-            if(v==0x7F && bits_left<=8)
-=======
     if (s->codec_id == AV_CODEC_ID_MPEG4         &&
         (s->workaround_bugs & FF_BUG_AUTODETECT) &&
         get_bits_left(&s->gb) >= 0               &&
-        get_bits_left(&s->gb) < 48               &&
+        get_bits_left(&s->gb) < 137              &&
         // !s->resync_marker                     &&
         !s->data_partitioning) {
         const int bits_count = get_bits_count(&s->gb);
@@ -372,7 +308,6 @@
             v |= 0x7F >> (7 - (bits_count & 7));
 
             if (v == 0x7F && bits_left <= 8)
->>>>>>> 1ce3ec24
                 s->padding_bug_score--;
             else if (v == 0x7F && ((get_bits_count(&s->gb) + 8) & 8) &&
                      bits_left <= 16)
@@ -396,28 +331,13 @@
         int max_extra = 7;
 
         /* no markers in M$ crap */
-<<<<<<< HEAD
-        if(s->msmpeg4_version && s->pict_type==AV_PICTURE_TYPE_I)
-            max_extra+= 17;
-
-        /* buggy padding but the frame should still end approximately at the bitstream end */
-        if((s->workaround_bugs&FF_BUG_NO_PADDING) && (s->err_recognition&(AV_EF_BUFFER|AV_EF_AGGRESSIVE)))
-            max_extra+= 48;
-        else if((s->workaround_bugs&FF_BUG_NO_PADDING))
-            max_extra+= 256*256*256*64;
-
-        if(left>max_extra){
-            av_log(s->avctx, AV_LOG_ERROR, "discarding %d junk bits at end, next would be %X\n", left, show_bits(&s->gb, 24));
-        }
-        else if(left<0){
-=======
         if (s->msmpeg4_version && s->pict_type == AV_PICTURE_TYPE_I)
             max_extra += 17;
 
         /* buggy padding but the frame should still end approximately at
          * the bitstream end */
         if ((s->workaround_bugs & FF_BUG_NO_PADDING) &&
-            (s->err_recognition & AV_EF_BUFFER))
+            (s->err_recognition & (AV_EF_BUFFER|AV_EF_AGGRESSIVE)))
             max_extra += 48;
         else if ((s->workaround_bugs & FF_BUG_NO_PADDING))
             max_extra += 256 * 256 * 256 * 64;
@@ -427,7 +347,6 @@
                    "discarding %d junk bits at end, next would be %X\n",
                    left, show_bits(&s->gb, 24));
         else if (left < 0)
->>>>>>> 1ce3ec24
             av_log(s->avctx, AV_LOG_ERROR, "overreading %d bits\n", -left);
         else
             ff_er_add_slice(&s->er, s->resync_mb_x, s->resync_mb_y,
@@ -475,26 +394,16 @@
     if (s->flags & CODEC_FLAG_TRUNCATED) {
         int next;
 
-<<<<<<< HEAD
-        if(CONFIG_MPEG4_DECODER && s->codec_id==AV_CODEC_ID_MPEG4){
-            next= ff_mpeg4_find_frame_end(&s->parse_context, buf, buf_size);
-        }else if(CONFIG_H263_DECODER && s->codec_id==AV_CODEC_ID_H263){
-            next= ff_h263_find_frame_end(&s->parse_context, buf, buf_size);
-        }else if(CONFIG_H263P_DECODER && s->codec_id==AV_CODEC_ID_H263P){
-            next= ff_h263_find_frame_end(&s->parse_context, buf, buf_size);
-        }else{
-            av_log(s->avctx, AV_LOG_ERROR, "this codec does not support truncated bitstreams\n");
-            return AVERROR(EINVAL);
-=======
         if (CONFIG_MPEG4_DECODER && s->codec_id == AV_CODEC_ID_MPEG4) {
             next = ff_mpeg4_find_frame_end(&s->parse_context, buf, buf_size);
         } else if (CONFIG_H263_DECODER && s->codec_id == AV_CODEC_ID_H263) {
             next = ff_h263_find_frame_end(&s->parse_context, buf, buf_size);
+        } else if (CONFIG_H263P_DECODER && s->codec_id == AV_CODEC_ID_H263P) {
+            next = ff_h263_find_frame_end(&s->parse_context, buf, buf_size);
         } else {
             av_log(s->avctx, AV_LOG_ERROR,
                    "this codec does not support truncated bitstreams\n");
-            return -1;
->>>>>>> 1ce3ec24
+            return AVERROR(EINVAL);
         }
 
         if (ff_combine_frame(&s->parse_context, next, (const uint8_t **)&buf,
@@ -502,45 +411,32 @@
             return buf_size;
     }
 
-    if (s->bitstream_buffer_size && (s->divx_packed || buf_size < 20)) // divx 5.01+/xvid frame reorder
-        init_get_bits(&s->gb, s->bitstream_buffer,
-                      s->bitstream_buffer_size * 8);
-    else
-        init_get_bits(&s->gb, buf, buf_size * 8);
-    s->bitstream_buffer_size = 0;
-
-<<<<<<< HEAD
 retry:
-    if(s->divx_packed && s->bitstream_buffer_size){
+    if (s->divx_packed && s->bitstream_buffer_size) {
         int i;
-        for(i=0; i<buf_size-3; i++){
-            if(buf[i]==0 && buf[i+1]==0 && buf[i+2]==1){
-                if(buf[i+3]==0xB0){
+        for(i=0; i < buf_size-3; i++) {
+            if (buf[i]==0 && buf[i+1]==0 && buf[i+2]==1) {
+                if (buf[i+3]==0xB0) {
                     av_log(s->avctx, AV_LOG_WARNING, "Discarding excessive bitstream in packed xvid\n");
-                    s->bitstream_buffer_size=0;
+                    s->bitstream_buffer_size = 0;
                 }
                 break;
             }
         }
     }
 
-    if(s->bitstream_buffer_size && (s->divx_packed || buf_size<20)){ //divx 5.01+/xvid frame reorder
+    if (s->bitstream_buffer_size && (s->divx_packed || buf_size < 20)) // divx 5.01+/xvid frame reorder
         ret = init_get_bits8(&s->gb, s->bitstream_buffer, s->bitstream_buffer_size);
-    }else
+    else
         ret = init_get_bits8(&s->gb, buf, buf_size);
-    s->bitstream_buffer_size=0;
+
+    s->bitstream_buffer_size = 0;
     if (ret < 0)
         return ret;
 
-    if (!s->context_initialized) {
-        if ((ret = ff_MPV_common_init(s)) < 0) //we need the idct permutaton for reading a custom matrix
+    if (!s->context_initialized)
+        if ((ret = ff_MPV_common_init(s)) < 0) // we need the idct permutaton for reading a custom matrix
             return ret;
-    }
-=======
-    if (!s->context_initialized)
-        if (ff_MPV_common_init(s) < 0) // we need the idct permutaton for reading a custom matrix
-            return -1;
->>>>>>> 1ce3ec24
 
     /* We need to set current_picture_ptr before reading the header,
      * otherwise we cannot store anyting in there */
@@ -560,14 +456,8 @@
         if (s->avctx->extradata_size && s->picture_number == 0) {
             GetBitContext gb;
 
-<<<<<<< HEAD
             if (init_get_bits8(&gb, s->avctx->extradata, s->avctx->extradata_size) >= 0 )
                 ret = ff_mpeg4_decode_picture_header(s, &gb);
-=======
-            init_get_bits(&gb, s->avctx->extradata,
-                          s->avctx->extradata_size * 8);
-            ret = ff_mpeg4_decode_picture_header(s, &gb);
->>>>>>> 1ce3ec24
         }
         ret = ff_mpeg4_decode_picture_header(s, &s->gb);
     } else if (CONFIG_H263I_DECODER && s->codec_id == AV_CODEC_ID_H263I) {
@@ -578,8 +468,7 @@
         ret = ff_h263_decode_picture_header(s);
     }
 
-<<<<<<< HEAD
-    if (ret < 0 || ret==FRAME_SKIPPED) {
+    if (ret < 0 || ret == FRAME_SKIPPED) {
         if (   s->width  != avctx->coded_width
             || s->height != avctx->coded_height) {
                 av_log(s->avctx, AV_LOG_WARNING, "Reverting picture dimensions change due to header decoding failure\n");
@@ -587,11 +476,8 @@
                 s->height= avctx->coded_height;
         }
     }
-    if(ret==FRAME_SKIPPED) return get_consumed_bytes(s, buf_size);
-=======
     if (ret == FRAME_SKIPPED)
         return get_consumed_bytes(s, buf_size);
->>>>>>> 1ce3ec24
 
     /* skip if the header was thrashed */
     if (ret < 0) {
@@ -724,11 +610,7 @@
         (av_get_cpu_flags() & AV_CPU_FLAG_MMX)) {
         avctx->idct_algo = FF_IDCT_XVIDMMX;
         ff_dct_common_init(s);
-<<<<<<< HEAD
         goto retry;
-=======
-        s->picture_number = 0;
->>>>>>> 1ce3ec24
     }
 #endif
 
@@ -783,33 +665,21 @@
         s->me.qpel_avg = s->dsp.avg_qpel_pixels_tab;
     }
 
-<<<<<<< HEAD
     if ((ret = ff_MPV_frame_start(s, avctx)) < 0)
         return ret;
-=======
-    if (ff_MPV_frame_start(s, avctx) < 0)
-        return -1;
->>>>>>> 1ce3ec24
 
     if (!s->divx_packed && !avctx->hwaccel)
         ff_thread_finish_setup(avctx);
 
-<<<<<<< HEAD
     if (CONFIG_MPEG4_VDPAU_DECODER && (s->avctx->codec->capabilities & CODEC_CAP_HWACCEL_VDPAU)) {
         ff_vdpau_mpeg4_decode_picture(s, s->gb.buffer, s->gb.buffer_end - s->gb.buffer);
         goto frame_end;
     }
 
-    if (avctx->hwaccel) {
-        if ((ret = avctx->hwaccel->start_frame(avctx, s->gb.buffer, s->gb.buffer_end - s->gb.buffer)) < 0)
+    if (avctx->hwaccel)
+        if ((ret = avctx->hwaccel->start_frame(avctx, s->gb.buffer,
+                                               s->gb.buffer_end - s->gb.buffer)) < 0)
             return ret;
-    }
-=======
-    if (avctx->hwaccel)
-        if (avctx->hwaccel->start_frame(avctx, s->gb.buffer,
-                                        s->gb.buffer_end - s->gb.buffer) < 0)
-            return -1;
->>>>>>> 1ce3ec24
 
     ff_mpeg_er_frame_start(s);
 
@@ -818,15 +688,10 @@
      * ff_MPV_frame_start() */
     if (CONFIG_WMV2_DECODER && s->msmpeg4_version == 5) {
         ret = ff_wmv2_decode_secondary_picture_header(s);
-<<<<<<< HEAD
-        if(ret<0) return ret;
-        if(ret==1) goto frame_end;
-=======
         if (ret < 0)
             return ret;
         if (ret == 1)
-            goto intrax8_decoded;
->>>>>>> 1ce3ec24
+            goto frame_end;
     }
 
     /* decode each macroblock */
@@ -860,57 +725,34 @@
             ff_msmpeg4_decode_ext_header(s, buf_size) < 0)
             s->er.error_status_table[s->mb_num - 1] = ER_MB_ERROR;
 
-<<<<<<< HEAD
-    av_assert1(s->bitstream_buffer_size==0);
+    av_assert1(s->bitstream_buffer_size == 0);
 frame_end:
     ff_er_frame_end(&s->er);
 
-    if (avctx->hwaccel) {
+    if (avctx->hwaccel)
         if ((ret = avctx->hwaccel->end_frame(avctx)) < 0)
             return ret;
-    }
 
     ff_MPV_frame_end(s);
 
     /* divx 5.01+ bitstream reorder stuff */
     /* Since this clobbers the input buffer and hwaccel codecs still need the
      * data during hwaccel->end_frame we should not do this any earlier */
-    if(s->codec_id==AV_CODEC_ID_MPEG4 && s->divx_packed){
-        int current_pos= s->gb.buffer == s->bitstream_buffer ? 0 : (get_bits_count(&s->gb)>>3);
-        int startcode_found=0;
-
-        if(buf_size - current_pos > 7){
+    if (s->codec_id == AV_CODEC_ID_MPEG4 && s->divx_packed) {
+        int current_pos     = s->gb.buffer == s->bitstream_buffer ? 0 : (get_bits_count(&s->gb) >> 3);
+        int startcode_found = 0;
+
+        if (buf_size - current_pos > 7) {
             int i;
-            for(i=current_pos; i<buf_size-4; i++){
-                if(buf[i]==0 && buf[i+1]==0 && buf[i+2]==1 && buf[i+3]==0xB6){
-                    startcode_found=!(buf[i+4]&0x40);
-=======
-    assert(s->bitstream_buffer_size == 0);
-    /* divx 5.01+ bistream reorder stuff */
-    if (s->codec_id == AV_CODEC_ID_MPEG4 && s->divx_packed) {
-        int current_pos     = get_bits_count(&s->gb) >> 3;
-        int startcode_found = 0;
-
-        if (buf_size - current_pos > 5) {
-            int i;
-            for (i = current_pos; i < buf_size - 3; i++)
+            for (i = current_pos; i < buf_size - 4; i++)
                 if (buf[i]     == 0 &&
                     buf[i + 1] == 0 &&
                     buf[i + 2] == 1 &&
                     buf[i + 3] == 0xB6) {
-                    startcode_found = 1;
->>>>>>> 1ce3ec24
+                    startcode_found = !(buf[i + 4] & 0x40);
                     break;
                 }
         }
-<<<<<<< HEAD
-=======
-        if (s->gb.buffer == s->bitstream_buffer && buf_size > 7 &&
-            s->xvid_build >= 0) {       // xvid style
-            startcode_found = 1;
-            current_pos     = 0;
-        }
->>>>>>> 1ce3ec24
 
         if (startcode_found) {
             av_fast_malloc(&s->bitstream_buffer,
@@ -925,29 +767,11 @@
         }
     }
 
-<<<<<<< HEAD
     if (!s->divx_packed && avctx->hwaccel)
         ff_thread_finish_setup(avctx);
 
     av_assert1(s->current_picture.f.pict_type == s->current_picture_ptr->f.pict_type);
     av_assert1(s->current_picture.f.pict_type == s->pict_type);
-=======
-intrax8_decoded:
-    ff_er_frame_end(&s->er);
-
-    if (avctx->hwaccel)
-        if (avctx->hwaccel->end_frame(avctx) < 0)
-            return -1;
-
-    ff_MPV_frame_end(s);
-
-    if (!s->divx_packed && avctx->hwaccel)
-        ff_thread_finish_setup(avctx);
-
-    assert(s->current_picture.f.pict_type ==
-           s->current_picture_ptr->f.pict_type);
-    assert(s->current_picture.f.pict_type == s->pict_type);
->>>>>>> 1ce3ec24
     if (s->pict_type == AV_PICTURE_TYPE_B || s->low_delay) {
         if ((ret = av_frame_ref(pict, &s->current_picture_ptr->f)) < 0)
             return ret;
@@ -960,8 +784,7 @@
         ff_mpv_export_qp_table(s, pict, s->last_picture_ptr, FF_QSCALE_TYPE_MPEG1);
     }
 
-<<<<<<< HEAD
-    if(s->last_picture_ptr || s->low_delay){
+    if (s->last_picture_ptr || s->low_delay) {
         if (   pict->format == AV_PIX_FMT_YUV420P
             && (s->codec_tag == AV_RL32("GEOV") || s->codec_tag == AV_RL32("GEOX"))) {
             int x, y, p;
@@ -977,10 +800,8 @@
                                pict->data[p][x + (h-1-y)*linesize]);
             }
         }
-=======
-    if (s->last_picture_ptr || s->low_delay)
->>>>>>> 1ce3ec24
         *got_frame = 1;
+    }
 
     if (ret && (avctx->err_recognition & AV_EF_EXPLODE))
         return ret;
