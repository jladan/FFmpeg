/*
 * DSP utils
 * Copyright (c) 2000, 2001, 2002 Fabrice Bellard
 * Copyright (c) 2002-2004 Michael Niedermayer <michaelni@gmx.at>
 *
 * This file is part of FFmpeg.
 *
 * FFmpeg is free software; you can redistribute it and/or
 * modify it under the terms of the GNU Lesser General Public
 * License as published by the Free Software Foundation; either
 * version 2.1 of the License, or (at your option) any later version.
 *
 * FFmpeg is distributed in the hope that it will be useful,
 * but WITHOUT ANY WARRANTY; without even the implied warranty of
 * MERCHANTABILITY or FITNESS FOR A PARTICULAR PURPOSE.  See the GNU
 * Lesser General Public License for more details.
 *
 * You should have received a copy of the GNU Lesser General Public
 * License along with FFmpeg; if not, write to the Free Software
 * Foundation, Inc., 51 Franklin Street, Fifth Floor, Boston, MA 02110-1301 USA
 */

/**
 * @file
 * DSP utils.
 * note, many functions in here may use MMX which trashes the FPU state, it is
 * absolutely necessary to call emms_c() between dsp & float/double code
 */

#ifndef AVCODEC_DSPUTIL_H
#define AVCODEC_DSPUTIL_H

#include "libavutil/intreadwrite.h"
#include "avcodec.h"


//#define DEBUG
/* dct code */
typedef short DCTELEM;

void fdct_ifast (DCTELEM *data);
void fdct_ifast248 (DCTELEM *data);
void ff_jpeg_fdct_islow (DCTELEM *data);
void ff_fdct248_islow (DCTELEM *data);

void j_rev_dct (DCTELEM *data);
void j_rev_dct4 (DCTELEM *data);
void j_rev_dct2 (DCTELEM *data);
void j_rev_dct1 (DCTELEM *data);
void ff_wmv2_idct_c(DCTELEM *data);

void ff_fdct_mmx(DCTELEM *block);
void ff_fdct_mmx2(DCTELEM *block);
void ff_fdct_sse2(DCTELEM *block);

#define H264_IDCT(depth) \
void ff_h264_idct8_add_ ## depth ## _c(uint8_t *dst, DCTELEM *block, int stride);\
void ff_h264_idct_add_ ## depth ## _c(uint8_t *dst, DCTELEM *block, int stride);\
void ff_h264_idct8_dc_add_ ## depth ## _c(uint8_t *dst, DCTELEM *block, int stride);\
void ff_h264_idct_dc_add_ ## depth ## _c(uint8_t *dst, DCTELEM *block, int stride);\
void ff_h264_lowres_idct_add_ ## depth ## _c(uint8_t *dst, int stride, DCTELEM *block);\
void ff_h264_lowres_idct_put_ ## depth ## _c(uint8_t *dst, int stride, DCTELEM *block);\
void ff_h264_idct_add16_ ## depth ## _c(uint8_t *dst, const int *blockoffset, DCTELEM *block, int stride, const uint8_t nnzc[6*8]);\
void ff_h264_idct_add16intra_ ## depth ## _c(uint8_t *dst, const int *blockoffset, DCTELEM *block, int stride, const uint8_t nnzc[6*8]);\
void ff_h264_idct8_add4_ ## depth ## _c(uint8_t *dst, const int *blockoffset, DCTELEM *block, int stride, const uint8_t nnzc[6*8]);\
void ff_h264_idct_add8_ ## depth ## _c(uint8_t **dest, const int *blockoffset, DCTELEM *block, int stride, const uint8_t nnzc[6*8]);\
void ff_h264_luma_dc_dequant_idct_ ## depth ## _c(DCTELEM *output, DCTELEM *input, int qmul);\
void ff_h264_chroma_dc_dequant_idct_ ## depth ## _c(DCTELEM *block, int qmul);

H264_IDCT( 8)
H264_IDCT( 9)
H264_IDCT(10)

void ff_svq3_luma_dc_dequant_idct_c(DCTELEM *output, DCTELEM *input, int qp);
void ff_svq3_add_idct_c(uint8_t *dst, DCTELEM *block, int stride, int qp, int dc);

/* encoding scans */
extern const uint8_t ff_alternate_horizontal_scan[64];
extern const uint8_t ff_alternate_vertical_scan[64];
extern const uint8_t ff_zigzag_direct[64];
extern const uint8_t ff_zigzag248_direct[64];

/* pixel operations */
#define MAX_NEG_CROP 1024

/* temporary */
extern uint32_t ff_squareTbl[512];
extern uint8_t ff_cropTbl[256 + 2 * MAX_NEG_CROP];

#define PUTAVG_PIXELS(depth)\
void ff_put_pixels8x8_ ## depth ## _c(uint8_t *dst, uint8_t *src, int stride);\
void ff_avg_pixels8x8_ ## depth ## _c(uint8_t *dst, uint8_t *src, int stride);\
void ff_put_pixels16x16_ ## depth ## _c(uint8_t *dst, uint8_t *src, int stride);\
void ff_avg_pixels16x16_ ## depth ## _c(uint8_t *dst, uint8_t *src, int stride);

PUTAVG_PIXELS( 8)
PUTAVG_PIXELS( 9)
PUTAVG_PIXELS(10)

#define ff_put_pixels8x8_c ff_put_pixels8x8_8_c
#define ff_avg_pixels8x8_c ff_avg_pixels8x8_8_c
#define ff_put_pixels16x16_c ff_put_pixels16x16_8_c
#define ff_avg_pixels16x16_c ff_avg_pixels16x16_8_c

/* VP3 DSP functions */
void ff_vp3_idct_c(DCTELEM *block/* align 16*/);
void ff_vp3_idct_put_c(uint8_t *dest/*align 8*/, int line_size, DCTELEM *block/*align 16*/);
void ff_vp3_idct_add_c(uint8_t *dest/*align 8*/, int line_size, DCTELEM *block/*align 16*/);
void ff_vp3_idct_dc_add_c(uint8_t *dest/*align 8*/, int line_size, const DCTELEM *block/*align 16*/);

void ff_vp3_v_loop_filter_c(uint8_t *src, int stride, int *bounding_values);
void ff_vp3_h_loop_filter_c(uint8_t *src, int stride, int *bounding_values);

/* Bink functions */
void ff_bink_idct_c    (DCTELEM *block);
void ff_bink_idct_add_c(uint8_t *dest, int linesize, DCTELEM *block);
void ff_bink_idct_put_c(uint8_t *dest, int linesize, DCTELEM *block);

/* EA functions */
void ff_ea_idct_put_c(uint8_t *dest, int linesize, DCTELEM *block);

/* 1/2^n downscaling functions from imgconvert.c */
void ff_shrink22(uint8_t *dst, int dst_wrap, const uint8_t *src, int src_wrap, int width, int height);
void ff_shrink44(uint8_t *dst, int dst_wrap, const uint8_t *src, int src_wrap, int width, int height);
void ff_shrink88(uint8_t *dst, int dst_wrap, const uint8_t *src, int src_wrap, int width, int height);

void ff_gmc_c(uint8_t *dst, uint8_t *src, int stride, int h, int ox, int oy,
              int dxx, int dxy, int dyx, int dyy, int shift, int r, int width, int height);

/* minimum alignment rules ;)
If you notice errors in the align stuff, need more alignment for some ASM code
for some CPU or need to use a function with less aligned data then send a mail
to the ffmpeg-devel mailing list, ...

!warning These alignments might not match reality, (missing attribute((align))
stuff somewhere possible).
I (Michael) did not check them, these are just the alignments which I think
could be reached easily ...

!future video codecs might need functions with less strict alignment
*/

/*
void get_pixels_c(DCTELEM *block, const uint8_t *pixels, int line_size);
void diff_pixels_c(DCTELEM *block, const uint8_t *s1, const uint8_t *s2, int stride);
void put_pixels_clamped_c(const DCTELEM *block, uint8_t *pixels, int line_size);
void add_pixels_clamped_c(const DCTELEM *block, uint8_t *pixels, int line_size);
void clear_blocks_c(DCTELEM *blocks);
*/

/* add and put pixel (decoding) */
// blocksizes for op_pixels_func are 8x4,8x8 16x8 16x16
//h for op_pixels_func is limited to {width/2, width} but never larger than 16 and never smaller then 4
typedef void (*op_pixels_func)(uint8_t *block/*align width (8 or 16)*/, const uint8_t *pixels/*align 1*/, int line_size, int h);
typedef void (*tpel_mc_func)(uint8_t *block/*align width (8 or 16)*/, const uint8_t *pixels/*align 1*/, int line_size, int w, int h);
typedef void (*qpel_mc_func)(uint8_t *dst/*align width (8 or 16)*/, uint8_t *src/*align 1*/, int stride);
typedef void (*h264_chroma_mc_func)(uint8_t *dst/*align 8*/, uint8_t *src/*align 1*/, int srcStride, int h, int x, int y);

typedef void (*op_fill_func)(uint8_t *block/*align width (8 or 16)*/, uint8_t value, int line_size, int h);

#define DEF_OLD_QPEL(name)\
void ff_put_        ## name (uint8_t *dst/*align width (8 or 16)*/, uint8_t *src/*align 1*/, int stride);\
void ff_put_no_rnd_ ## name (uint8_t *dst/*align width (8 or 16)*/, uint8_t *src/*align 1*/, int stride);\
void ff_avg_        ## name (uint8_t *dst/*align width (8 or 16)*/, uint8_t *src/*align 1*/, int stride);

DEF_OLD_QPEL(qpel16_mc11_old_c)
DEF_OLD_QPEL(qpel16_mc31_old_c)
DEF_OLD_QPEL(qpel16_mc12_old_c)
DEF_OLD_QPEL(qpel16_mc32_old_c)
DEF_OLD_QPEL(qpel16_mc13_old_c)
DEF_OLD_QPEL(qpel16_mc33_old_c)
DEF_OLD_QPEL(qpel8_mc11_old_c)
DEF_OLD_QPEL(qpel8_mc31_old_c)
DEF_OLD_QPEL(qpel8_mc12_old_c)
DEF_OLD_QPEL(qpel8_mc32_old_c)
DEF_OLD_QPEL(qpel8_mc13_old_c)
DEF_OLD_QPEL(qpel8_mc33_old_c)

#define CALL_2X_PIXELS(a, b, n)\
static void a(uint8_t *block, const uint8_t *pixels, int line_size, int h){\
    b(block  , pixels  , line_size, h);\
    b(block+n, pixels+n, line_size, h);\
}

/* motion estimation */
// h is limited to {width/2, width, 2*width} but never larger than 16 and never smaller then 2
// although currently h<4 is not used as functions with width <8 are neither used nor implemented
typedef int (*me_cmp_func)(void /*MpegEncContext*/ *s, uint8_t *blk1/*align width (8 or 16)*/, uint8_t *blk2/*align 1*/, int line_size, int h)/* __attribute__ ((const))*/;

/**
 * Scantable.
 */
typedef struct ScanTable{
    const uint8_t *scantable;
    uint8_t permutated[64];
    uint8_t raster_end[64];
#if ARCH_PPC
                /** Used by dct_quantize_altivec to find last-non-zero */
    DECLARE_ALIGNED(16, uint8_t, inverse)[64];
#endif
} ScanTable;

void ff_init_scantable(uint8_t *, ScanTable *st, const uint8_t *src_scantable);

#define EMULATED_EDGE(depth) \
void ff_emulated_edge_mc_ ## depth (uint8_t *buf, const uint8_t *src, int linesize,\
                         int block_w, int block_h,\
                         int src_x, int src_y, int w, int h);

EMULATED_EDGE(8)
EMULATED_EDGE(9)
EMULATED_EDGE(10)

#define ff_emulated_edge_mc ff_emulated_edge_mc_8

void ff_add_pixels_clamped_c(const DCTELEM *block, uint8_t *dest, int linesize);
void ff_put_pixels_clamped_c(const DCTELEM *block, uint8_t *dest, int linesize);
void ff_put_signed_pixels_clamped_c(const DCTELEM *block, uint8_t *dest, int linesize);

/**
 * DSPContext.
 */
typedef struct DSPContext {
    /* pixel ops : interface with DCT */
    void (*get_pixels)(DCTELEM *block/*align 16*/, const uint8_t *pixels/*align 8*/, int line_size);
    void (*diff_pixels)(DCTELEM *block/*align 16*/, const uint8_t *s1/*align 8*/, const uint8_t *s2/*align 8*/, int stride);
    void (*put_pixels_clamped)(const DCTELEM *block/*align 16*/, uint8_t *pixels/*align 8*/, int line_size);
    void (*put_signed_pixels_clamped)(const DCTELEM *block/*align 16*/, uint8_t *pixels/*align 8*/, int line_size);
    void (*put_pixels_nonclamped)(const DCTELEM *block/*align 16*/, uint8_t *pixels/*align 8*/, int line_size);
    void (*add_pixels_clamped)(const DCTELEM *block/*align 16*/, uint8_t *pixels/*align 8*/, int line_size);
    void (*add_pixels8)(uint8_t *pixels, DCTELEM *block, int line_size);
    void (*add_pixels4)(uint8_t *pixels, DCTELEM *block, int line_size);
    int (*sum_abs_dctelem)(DCTELEM *block/*align 16*/);
    /**
     * Motion estimation with emulated edge values.
     * @param buf pointer to destination buffer (unaligned)
     * @param src pointer to pixel source (unaligned)
     * @param linesize width (in pixels) for src/buf
     * @param block_w number of pixels (per row) to copy to buf
     * @param block_h nummber of pixel rows to copy to buf
     * @param src_x offset of src to start of row - this may be negative
     * @param src_y offset of src to top of image - this may be negative
     * @param w width of src in pixels
     * @param h height of src in pixels
     */
    void (*emulated_edge_mc)(uint8_t *buf, const uint8_t *src, int linesize,
                             int block_w, int block_h,
                             int src_x, int src_y, int w, int h);
    /**
     * translational global motion compensation.
     */
    void (*gmc1)(uint8_t *dst/*align 8*/, uint8_t *src/*align 1*/, int srcStride, int h, int x16, int y16, int rounder);
    /**
     * global motion compensation.
     */
    void (*gmc )(uint8_t *dst/*align 8*/, uint8_t *src/*align 1*/, int stride, int h, int ox, int oy,
                    int dxx, int dxy, int dyx, int dyy, int shift, int r, int width, int height);
    void (*clear_block)(DCTELEM *block/*align 16*/);
    void (*clear_blocks)(DCTELEM *blocks/*align 16*/);
    int (*pix_sum)(uint8_t * pix, int line_size);
    int (*pix_norm1)(uint8_t * pix, int line_size);
// 16x16 8x8 4x4 2x2 16x8 8x4 4x2 8x16 4x8 2x4

    me_cmp_func sad[6]; /* identical to pix_absAxA except additional void * */
    me_cmp_func sse[6];
    me_cmp_func hadamard8_diff[6];
    me_cmp_func dct_sad[6];
    me_cmp_func quant_psnr[6];
    me_cmp_func bit[6];
    me_cmp_func rd[6];
    me_cmp_func vsad[6];
    me_cmp_func vsse[6];
    me_cmp_func nsse[6];
    me_cmp_func w53[6];
    me_cmp_func w97[6];
    me_cmp_func dct_max[6];
    me_cmp_func dct264_sad[6];

    me_cmp_func me_pre_cmp[6];
    me_cmp_func me_cmp[6];
    me_cmp_func me_sub_cmp[6];
    me_cmp_func mb_cmp[6];
    me_cmp_func ildct_cmp[6]; //only width 16 used
    me_cmp_func frame_skip_cmp[6]; //only width 8 used

    int (*ssd_int8_vs_int16)(const int8_t *pix1, const int16_t *pix2,
                             int size);

    /**
     * Halfpel motion compensation with rounding (a+b+1)>>1.
     * this is an array[4][4] of motion compensation functions for 4
     * horizontal blocksizes (8,16) and the 4 halfpel positions<br>
     * *pixels_tab[ 0->16xH 1->8xH ][ xhalfpel + 2*yhalfpel ]
     * @param block destination where the result is stored
     * @param pixels source
     * @param line_size number of bytes in a horizontal line of block
     * @param h height
     */
    op_pixels_func put_pixels_tab[4][4];

    /**
     * Halfpel motion compensation with rounding (a+b+1)>>1.
     * This is an array[4][4] of motion compensation functions for 4
     * horizontal blocksizes (8,16) and the 4 halfpel positions<br>
     * *pixels_tab[ 0->16xH 1->8xH ][ xhalfpel + 2*yhalfpel ]
     * @param block destination into which the result is averaged (a+b+1)>>1
     * @param pixels source
     * @param line_size number of bytes in a horizontal line of block
     * @param h height
     */
    op_pixels_func avg_pixels_tab[4][4];

    /**
     * Halfpel motion compensation with no rounding (a+b)>>1.
     * this is an array[2][4] of motion compensation functions for 2
     * horizontal blocksizes (8,16) and the 4 halfpel positions<br>
     * *pixels_tab[ 0->16xH 1->8xH ][ xhalfpel + 2*yhalfpel ]
     * @param block destination where the result is stored
     * @param pixels source
     * @param line_size number of bytes in a horizontal line of block
     * @param h height
     */
    op_pixels_func put_no_rnd_pixels_tab[4][4];

    /**
     * Halfpel motion compensation with no rounding (a+b)>>1.
     * this is an array[2][4] of motion compensation functions for 2
     * horizontal blocksizes (8,16) and the 4 halfpel positions<br>
     * *pixels_tab[ 0->16xH 1->8xH ][ xhalfpel + 2*yhalfpel ]
     * @param block destination into which the result is averaged (a+b)>>1
     * @param pixels source
     * @param line_size number of bytes in a horizontal line of block
     * @param h height
     */
    op_pixels_func avg_no_rnd_pixels_tab[4][4];

    void (*put_no_rnd_pixels_l2[2])(uint8_t *block/*align width (8 or 16)*/, const uint8_t *a/*align 1*/, const uint8_t *b/*align 1*/, int line_size, int h);

    /**
     * Thirdpel motion compensation with rounding (a+b+1)>>1.
     * this is an array[12] of motion compensation functions for the 9 thirdpe
     * positions<br>
     * *pixels_tab[ xthirdpel + 4*ythirdpel ]
     * @param block destination where the result is stored
     * @param pixels source
     * @param line_size number of bytes in a horizontal line of block
     * @param h height
     */
    tpel_mc_func put_tpel_pixels_tab[11]; //FIXME individual func ptr per width?
    tpel_mc_func avg_tpel_pixels_tab[11]; //FIXME individual func ptr per width?

    qpel_mc_func put_qpel_pixels_tab[2][16];
    qpel_mc_func avg_qpel_pixels_tab[2][16];
    qpel_mc_func put_no_rnd_qpel_pixels_tab[2][16];
    qpel_mc_func avg_no_rnd_qpel_pixels_tab[2][16];
    qpel_mc_func put_mspel_pixels_tab[8];

    /**
     * h264 Chroma MC
     */
    h264_chroma_mc_func put_h264_chroma_pixels_tab[3];
    h264_chroma_mc_func avg_h264_chroma_pixels_tab[3];

    qpel_mc_func put_h264_qpel_pixels_tab[4][16];
    qpel_mc_func avg_h264_qpel_pixels_tab[4][16];

    qpel_mc_func put_2tap_qpel_pixels_tab[4][16];
    qpel_mc_func avg_2tap_qpel_pixels_tab[4][16];

    me_cmp_func pix_abs[2][4];

    /* huffyuv specific */
    void (*add_bytes)(uint8_t *dst/*align 16*/, uint8_t *src/*align 16*/, int w);
    void (*diff_bytes)(uint8_t *dst/*align 16*/, uint8_t *src1/*align 16*/, uint8_t *src2/*align 1*/,int w);
    /**
     * subtract huffyuv's variant of median prediction
     * note, this might read from src1[-1], src2[-1]
     */
    void (*sub_hfyu_median_prediction)(uint8_t *dst, const uint8_t *src1, const uint8_t *src2, int w, int *left, int *left_top);
    void (*add_hfyu_median_prediction)(uint8_t *dst, const uint8_t *top, const uint8_t *diff, int w, int *left, int *left_top);
    int  (*add_hfyu_left_prediction)(uint8_t *dst, const uint8_t *src, int w, int left);
    void (*add_hfyu_left_prediction_bgr32)(uint8_t *dst, const uint8_t *src, int w, int *red, int *green, int *blue, int *alpha);
    /* this might write to dst[w] */
    void (*bswap_buf)(uint32_t *dst, const uint32_t *src, int w);
    void (*bswap16_buf)(uint16_t *dst, const uint16_t *src, int len);

    void (*h263_v_loop_filter)(uint8_t *src, int stride, int qscale);
    void (*h263_h_loop_filter)(uint8_t *src, int stride, int qscale);

    void (*h261_loop_filter)(uint8_t *src, int stride);

    void (*x8_v_loop_filter)(uint8_t *src, int stride, int qscale);
    void (*x8_h_loop_filter)(uint8_t *src, int stride, int qscale);

    void (*vp3_idct_dc_add)(uint8_t *dest/*align 8*/, int line_size, const DCTELEM *block/*align 16*/);
    void (*vp3_v_loop_filter)(uint8_t *src, int stride, int *bounding_values);
    void (*vp3_h_loop_filter)(uint8_t *src, int stride, int *bounding_values);

    /* assume len is a multiple of 4, and arrays are 16-byte aligned */
    void (*vorbis_inverse_coupling)(float *mag, float *ang, int blocksize);
    void (*ac3_downmix)(float (*samples)[256], float (*matrix)[2], int out_ch, int in_ch, int len);
    /* assume len is a multiple of 8, and arrays are 16-byte aligned */
    void (*vector_fmul)(float *dst, const float *src0, const float *src1, int len);
    void (*vector_fmul_reverse)(float *dst, const float *src0, const float *src1, int len);
    /* assume len is a multiple of 8, and src arrays are 16-byte aligned */
    void (*vector_fmul_add)(float *dst, const float *src0, const float *src1, const float *src2, int len);
    /* assume len is a multiple of 4, and arrays are 16-byte aligned */
    void (*vector_fmul_window)(float *dst, const float *src0, const float *src1, const float *win, int len);
    /* assume len is a multiple of 8, and arrays are 16-byte aligned */
    void (*vector_clipf)(float *dst /* align 16 */, const float *src /* align 16 */, float min, float max, int len /* align 16 */);
    /**
     * Multiply a vector of floats by a scalar float.  Source and
     * destination vectors must overlap exactly or not at all.
     * @param dst result vector, 16-byte aligned
     * @param src input vector, 16-byte aligned
     * @param mul scalar value
     * @param len length of vector, multiple of 4
     */
    void (*vector_fmul_scalar)(float *dst, const float *src, float mul,
                               int len);
    /**
     * Multiply a vector of floats by concatenated short vectors of
     * floats and by a scalar float.  Source and destination vectors
     * must overlap exactly or not at all.
     * [0]: short vectors of length 2, 8-byte aligned
     * [1]: short vectors of length 4, 16-byte aligned
     * @param dst output vector, 16-byte aligned
     * @param src input vector, 16-byte aligned
     * @param sv  array of pointers to short vectors
     * @param mul scalar value
     * @param len number of elements in src and dst, multiple of 4
     */
    void (*vector_fmul_sv_scalar[2])(float *dst, const float *src,
                                     const float **sv, float mul, int len);
    /**
     * Multiply short vectors of floats by a scalar float, store
     * concatenated result.
     * [0]: short vectors of length 2, 8-byte aligned
     * [1]: short vectors of length 4, 16-byte aligned
     * @param dst output vector, 16-byte aligned
     * @param sv  array of pointers to short vectors
     * @param mul scalar value
     * @param len number of output elements, multiple of 4
     */
    void (*sv_fmul_scalar[2])(float *dst, const float **sv,
                              float mul, int len);
    /**
     * Calculate the scalar product of two vectors of floats.
     * @param v1  first vector, 16-byte aligned
     * @param v2  second vector, 16-byte aligned
     * @param len length of vectors, multiple of 4
     */
    float (*scalarproduct_float)(const float *v1, const float *v2, int len);
    /**
     * Calculate the sum and difference of two vectors of floats.
     * @param v1  first input vector, sum output, 16-byte aligned
     * @param v2  second input vector, difference output, 16-byte aligned
     * @param len length of vectors, multiple of 4
     */
    void (*butterflies_float)(float *restrict v1, float *restrict v2, int len);

    /* (I)DCT */
    void (*fdct)(DCTELEM *block/* align 16*/);
    void (*fdct248)(DCTELEM *block/* align 16*/);

    /* IDCT really*/
    void (*idct)(DCTELEM *block/* align 16*/);

    /**
     * block -> idct -> clip to unsigned 8 bit -> dest.
     * (-1392, 0, 0, ...) -> idct -> (-174, -174, ...) -> put -> (0, 0, ...)
     * @param line_size size in bytes of a horizontal line of dest
     */
    void (*idct_put)(uint8_t *dest/*align 8*/, int line_size, DCTELEM *block/*align 16*/);

    /**
     * block -> idct -> add dest -> clip to unsigned 8 bit -> dest.
     * @param line_size size in bytes of a horizontal line of dest
     */
    void (*idct_add)(uint8_t *dest/*align 8*/, int line_size, DCTELEM *block/*align 16*/);

    /**
     * idct input permutation.
     * several optimized IDCTs need a permutated input (relative to the normal order of the reference
     * IDCT)
     * this permutation must be performed before the idct_put/add, note, normally this can be merged
     * with the zigzag/alternate scan<br>
     * an example to avoid confusion:
     * - (->decode coeffs -> zigzag reorder -> dequant -> reference idct ->...)
     * - (x -> referece dct -> reference idct -> x)
     * - (x -> referece dct -> simple_mmx_perm = idct_permutation -> simple_idct_mmx -> x)
     * - (->decode coeffs -> zigzag reorder -> simple_mmx_perm -> dequant -> simple_idct_mmx ->...)
     */
    uint8_t idct_permutation[64];
    int idct_permutation_type;
#define FF_NO_IDCT_PERM 1
#define FF_LIBMPEG2_IDCT_PERM 2
#define FF_SIMPLE_IDCT_PERM 3
#define FF_TRANSPOSE_IDCT_PERM 4
#define FF_PARTTRANS_IDCT_PERM 5
#define FF_SSE2_IDCT_PERM 6

    int (*try_8x8basis)(int16_t rem[64], int16_t weight[64], int16_t basis[64], int scale);
    void (*add_8x8basis)(int16_t rem[64], int16_t basis[64], int scale);
#define BASIS_SHIFT 16
#define RECON_SHIFT 6

    void (*draw_edges)(uint8_t *buf, int wrap, int width, int height, int w, int sides);
#define EDGE_WIDTH 16
#define EDGE_TOP    1
#define EDGE_BOTTOM 2

    void (*prefetch)(void *mem, int stride, int h);

    void (*shrink[4])(uint8_t *dst, int dst_wrap, const uint8_t *src, int src_wrap, int width, int height);

    /* mlp/truehd functions */
    void (*mlp_filter_channel)(int32_t *state, const int32_t *coeff,
                               int firorder, int iirorder,
                               unsigned int filter_shift, int32_t mask, int blocksize,
                               int32_t *sample_buffer);

    /* intrax8 functions */
    void (*x8_spatial_compensation[12])(uint8_t *src , uint8_t *dst, int linesize);
    void (*x8_setup_spatial_compensation)(uint8_t *src, uint8_t *dst, int linesize,
           int * range, int * sum,  int edges);

    /**
     * Calculate scalar product of two vectors.
     * @param len length of vectors, should be multiple of 16
     * @param shift number of bits to discard from product
     */
    int32_t (*scalarproduct_int16)(const int16_t *v1, const int16_t *v2/*align 16*/, int len, int shift);
    /* ape functions */
    /**
     * Calculate scalar product of v1 and v2,
     * and v1[i] += v3[i] * mul
     * @param len length of vectors, should be multiple of 16
     */
    int32_t (*scalarproduct_and_madd_int16)(int16_t *v1/*align 16*/, const int16_t *v2, const int16_t *v3, int len, int mul);

    /**
     * Apply symmetric window in 16-bit fixed-point.
     * @param output destination array
     *               constraints: 16-byte aligned
     * @param input  source array
     *               constraints: 16-byte aligned
     * @param window window array
     *               constraints: 16-byte aligned, at least len/2 elements
     * @param len    full window length
     *               constraints: multiple of ? greater than zero
     */
    void (*apply_window_int16)(int16_t *output, const int16_t *input,
                               const int16_t *window, unsigned int len);

    /* rv30 functions */
    qpel_mc_func put_rv30_tpel_pixels_tab[4][16];
    qpel_mc_func avg_rv30_tpel_pixels_tab[4][16];

    /* rv40 functions */
    qpel_mc_func put_rv40_qpel_pixels_tab[4][16];
    qpel_mc_func avg_rv40_qpel_pixels_tab[4][16];
    h264_chroma_mc_func put_rv40_chroma_pixels_tab[3];
    h264_chroma_mc_func avg_rv40_chroma_pixels_tab[3];

    /* bink functions */
    op_fill_func fill_block_tab[2];
    void (*scale_block)(const uint8_t src[64]/*align 8*/, uint8_t *dst/*align 8*/, int linesize);
} DSPContext;

void dsputil_static_init(void);
void dsputil_init(DSPContext* p, AVCodecContext *avctx);

int ff_check_alignment(void);

/**
 * permute block according to permuatation.
 * @param last last non zero element in scantable order
 */
void ff_block_permute(DCTELEM *block, uint8_t *permutation, const uint8_t *scantable, int last);

void ff_set_cmp(DSPContext* c, me_cmp_func *cmp, int type);

#define         BYTE_VEC32(c)   ((c)*0x01010101UL)
#define         BYTE_VEC64(c)   ((c)*0x0001000100010001UL)

static inline uint32_t rnd_avg32(uint32_t a, uint32_t b)
{
    return (a | b) - (((a ^ b) & ~BYTE_VEC32(0x01)) >> 1);
}

static inline uint32_t no_rnd_avg32(uint32_t a, uint32_t b)
{
    return (a & b) + (((a ^ b) & ~BYTE_VEC32(0x01)) >> 1);
}

static inline uint64_t rnd_avg64(uint64_t a, uint64_t b)
{
    return (a | b) - (((a ^ b) & ~BYTE_VEC64(0x01)) >> 1);
}

static inline uint64_t no_rnd_avg64(uint64_t a, uint64_t b)
{
    return (a & b) + (((a ^ b) & ~BYTE_VEC64(0x01)) >> 1);
}

static inline int get_penalty_factor(int lambda, int lambda2, int type){
    switch(type&0xFF){
    default:
    case FF_CMP_SAD:
        return lambda>>FF_LAMBDA_SHIFT;
    case FF_CMP_DCT:
        return (3*lambda)>>(FF_LAMBDA_SHIFT+1);
    case FF_CMP_W53:
        return (4*lambda)>>(FF_LAMBDA_SHIFT);
    case FF_CMP_W97:
        return (2*lambda)>>(FF_LAMBDA_SHIFT);
    case FF_CMP_SATD:
    case FF_CMP_DCT264:
        return (2*lambda)>>FF_LAMBDA_SHIFT;
    case FF_CMP_RD:
    case FF_CMP_PSNR:
    case FF_CMP_SSE:
    case FF_CMP_NSSE:
        return lambda2>>FF_LAMBDA_SHIFT;
    case FF_CMP_BIT:
        return 1;
    }
}

void dsputil_init_alpha(DSPContext* c, AVCodecContext *avctx);
void dsputil_init_arm(DSPContext* c, AVCodecContext *avctx);
void dsputil_init_bfin(DSPContext* c, AVCodecContext *avctx);
void dsputil_init_mlib(DSPContext* c, AVCodecContext *avctx);
void dsputil_init_mmi(DSPContext* c, AVCodecContext *avctx);
void dsputil_init_mmx(DSPContext* c, AVCodecContext *avctx);
void dsputil_init_ppc(DSPContext* c, AVCodecContext *avctx);
void dsputil_init_sh4(DSPContext* c, AVCodecContext *avctx);
void dsputil_init_vis(DSPContext* c, AVCodecContext *avctx);

void ff_dsputil_init_dwt(DSPContext *c);
void ff_rv30dsp_init(DSPContext* c, AVCodecContext *avctx);
void ff_rv40dsp_init(DSPContext* c, AVCodecContext *avctx);
void ff_intrax8dsp_init(DSPContext* c, AVCodecContext *avctx);
void ff_mlp_init(DSPContext* c, AVCodecContext *avctx);
void ff_mlp_init_x86(DSPContext* c, AVCodecContext *avctx);

<<<<<<< HEAD
#if HAVE_MMX

#undef emms_c

static inline void emms(void)
{
    __asm__ volatile ("emms;":::"memory");
}

#define emms_c() \
{\
    if(av_get_cpu_flags() & AV_CPU_FLAG_MMX)\
        emms();\
}

#elif ARCH_ARM
=======
#if ARCH_ARM
>>>>>>> 9bbd6a4c

#if HAVE_NEON
#   define STRIDE_ALIGN 16
#endif

#elif ARCH_PPC

#define STRIDE_ALIGN 16

#elif HAVE_MMI

#define STRIDE_ALIGN 16

#endif

#ifndef STRIDE_ALIGN
#   define STRIDE_ALIGN 8
#endif

#define LOCAL_ALIGNED_A(a, t, v, s, o, ...)             \
    uint8_t la_##v[sizeof(t s o) + (a)];                \
    t (*v) o = (void *)FFALIGN((uintptr_t)la_##v, a)

#define LOCAL_ALIGNED_D(a, t, v, s, o, ...) DECLARE_ALIGNED(a, t, v) s o

#define LOCAL_ALIGNED(a, t, v, ...) LOCAL_ALIGNED_A(a, t, v, __VA_ARGS__,,)

#if HAVE_LOCAL_ALIGNED_8
#   define LOCAL_ALIGNED_8(t, v, ...) LOCAL_ALIGNED_D(8, t, v, __VA_ARGS__,,)
#else
#   define LOCAL_ALIGNED_8(t, v, ...) LOCAL_ALIGNED(8, t, v, __VA_ARGS__)
#endif

#if HAVE_LOCAL_ALIGNED_16
#   define LOCAL_ALIGNED_16(t, v, ...) LOCAL_ALIGNED_D(16, t, v, __VA_ARGS__,,)
#else
#   define LOCAL_ALIGNED_16(t, v, ...) LOCAL_ALIGNED(16, t, v, __VA_ARGS__)
#endif

/* PSNR */
void get_psnr(uint8_t *orig_image[3], uint8_t *coded_image[3],
              int orig_linesize[3], int coded_linesize,
              AVCodecContext *avctx);

#define WRAPPER8_16(name8, name16)\
static int name16(void /*MpegEncContext*/ *s, uint8_t *dst, uint8_t *src, int stride, int h){\
    return name8(s, dst           , src           , stride, h)\
          +name8(s, dst+8         , src+8         , stride, h);\
}

#define WRAPPER8_16_SQ(name8, name16)\
static int name16(void /*MpegEncContext*/ *s, uint8_t *dst, uint8_t *src, int stride, int h){\
    int score=0;\
    score +=name8(s, dst           , src           , stride, 8);\
    score +=name8(s, dst+8         , src+8         , stride, 8);\
    if(h==16){\
        dst += 8*stride;\
        src += 8*stride;\
        score +=name8(s, dst           , src           , stride, 8);\
        score +=name8(s, dst+8         , src+8         , stride, 8);\
    }\
    return score;\
}


static inline void copy_block2(uint8_t *dst, const uint8_t *src, int dstStride, int srcStride, int h)
{
    int i;
    for(i=0; i<h; i++)
    {
        AV_WN16(dst   , AV_RN16(src   ));
        dst+=dstStride;
        src+=srcStride;
    }
}

static inline void copy_block4(uint8_t *dst, const uint8_t *src, int dstStride, int srcStride, int h)
{
    int i;
    for(i=0; i<h; i++)
    {
        AV_WN32(dst   , AV_RN32(src   ));
        dst+=dstStride;
        src+=srcStride;
    }
}

static inline void copy_block8(uint8_t *dst, const uint8_t *src, int dstStride, int srcStride, int h)
{
    int i;
    for(i=0; i<h; i++)
    {
        AV_WN32(dst   , AV_RN32(src   ));
        AV_WN32(dst+4 , AV_RN32(src+4 ));
        dst+=dstStride;
        src+=srcStride;
    }
}

static inline void copy_block9(uint8_t *dst, const uint8_t *src, int dstStride, int srcStride, int h)
{
    int i;
    for(i=0; i<h; i++)
    {
        AV_WN32(dst   , AV_RN32(src   ));
        AV_WN32(dst+4 , AV_RN32(src+4 ));
        dst[8]= src[8];
        dst+=dstStride;
        src+=srcStride;
    }
}

static inline void copy_block16(uint8_t *dst, const uint8_t *src, int dstStride, int srcStride, int h)
{
    int i;
    for(i=0; i<h; i++)
    {
        AV_WN32(dst   , AV_RN32(src   ));
        AV_WN32(dst+4 , AV_RN32(src+4 ));
        AV_WN32(dst+8 , AV_RN32(src+8 ));
        AV_WN32(dst+12, AV_RN32(src+12));
        dst+=dstStride;
        src+=srcStride;
    }
}

static inline void copy_block17(uint8_t *dst, const uint8_t *src, int dstStride, int srcStride, int h)
{
    int i;
    for(i=0; i<h; i++)
    {
        AV_WN32(dst   , AV_RN32(src   ));
        AV_WN32(dst+4 , AV_RN32(src+4 ));
        AV_WN32(dst+8 , AV_RN32(src+8 ));
        AV_WN32(dst+12, AV_RN32(src+12));
        dst[16]= src[16];
        dst+=dstStride;
        src+=srcStride;
    }
}

#endif /* AVCODEC_DSPUTIL_H */<|MERGE_RESOLUTION|>--- conflicted
+++ resolved
@@ -645,26 +645,9 @@
 void ff_mlp_init(DSPContext* c, AVCodecContext *avctx);
 void ff_mlp_init_x86(DSPContext* c, AVCodecContext *avctx);
 
-<<<<<<< HEAD
-#if HAVE_MMX
-
-#undef emms_c
-
-static inline void emms(void)
-{
-    __asm__ volatile ("emms;":::"memory");
-}
-
-#define emms_c() \
-{\
-    if(av_get_cpu_flags() & AV_CPU_FLAG_MMX)\
-        emms();\
-}
-
-#elif ARCH_ARM
-=======
+
 #if ARCH_ARM
->>>>>>> 9bbd6a4c
+
 
 #if HAVE_NEON
 #   define STRIDE_ALIGN 16
