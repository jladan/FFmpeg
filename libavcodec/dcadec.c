--- conflicted
+++ resolved
@@ -723,11 +723,7 @@
     if (!s->bit_rate)
         return AVERROR_INVALIDDATA;
 
-<<<<<<< HEAD
-    s->downmix           = get_bits(&s->gb, 1); /* note: this is FixedBit == 0 */
-=======
     skip_bits1(&s->gb); // always 0 (reserved, cf. ETSI TS 102 114 V1.4.1)
->>>>>>> 27245b4e
     s->dynrange          = get_bits(&s->gb, 1);
     s->timestamp         = get_bits(&s->gb, 1);
     s->aux_data          = get_bits(&s->gb, 1);
