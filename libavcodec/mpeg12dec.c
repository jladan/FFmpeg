/*
 * MPEG-1/2 decoder
 * Copyright (c) 2000, 2001 Fabrice Bellard
 * Copyright (c) 2002-2013 Michael Niedermayer <michaelni@gmx.at>
 *
 * This file is part of FFmpeg.
 *
 * FFmpeg is free software; you can redistribute it and/or
 * modify it under the terms of the GNU Lesser General Public
 * License as published by the Free Software Foundation; either
 * version 2.1 of the License, or (at your option) any later version.
 *
 * FFmpeg is distributed in the hope that it will be useful,
 * but WITHOUT ANY WARRANTY; without even the implied warranty of
 * MERCHANTABILITY or FITNESS FOR A PARTICULAR PURPOSE.  See the GNU
 * Lesser General Public License for more details.
 *
 * You should have received a copy of the GNU Lesser General Public
 * License along with FFmpeg; if not, write to the Free Software
 * Foundation, Inc., 51 Franklin Street, Fifth Floor, Boston, MA 02110-1301 USA
 */

/**
 * @file
 * MPEG-1/2 decoder
 */

#include "libavutil/attributes.h"
#include "libavutil/internal.h"
#include "internal.h"
#include "avcodec.h"
#include "dsputil.h"
#include "mpegvideo.h"
#include "error_resilience.h"
#include "mpeg12.h"
#include "mpeg12data.h"
#include "bytestream.h"
#include "vdpau_internal.h"
#include "xvmc_internal.h"
#include "thread.h"

typedef struct Mpeg1Context {
    MpegEncContext mpeg_enc_ctx;
    int mpeg_enc_ctx_allocated; /* true if decoding context allocated */
    int repeat_field; /* true if we must repeat the field */
    AVPanScan pan_scan;              /**< some temporary storage for the panscan */
    int slice_count;
    int swap_uv;//indicate VCR2
    int save_aspect_info;
    int save_width, save_height, save_progressive_seq;
    AVRational frame_rate_ext;       ///< MPEG-2 specific framerate modificator
    int sync;                        ///< Did we reach a sync point like a GOP/SEQ/KEYFrame?
    int tmpgexs;
    int extradata_decoded;
} Mpeg1Context;

#define MB_TYPE_ZERO_MV   0x20000000

static const uint32_t ptype2mb_type[7] = {
                    MB_TYPE_INTRA,
                    MB_TYPE_L0 | MB_TYPE_CBP | MB_TYPE_ZERO_MV | MB_TYPE_16x16,
                    MB_TYPE_L0,
                    MB_TYPE_L0 | MB_TYPE_CBP,
    MB_TYPE_QUANT | MB_TYPE_INTRA,
    MB_TYPE_QUANT | MB_TYPE_L0 | MB_TYPE_CBP | MB_TYPE_ZERO_MV | MB_TYPE_16x16,
    MB_TYPE_QUANT | MB_TYPE_L0 | MB_TYPE_CBP,
};

static const uint32_t btype2mb_type[11] = {
                    MB_TYPE_INTRA,
                    MB_TYPE_L1,
                    MB_TYPE_L1   | MB_TYPE_CBP,
                    MB_TYPE_L0,
                    MB_TYPE_L0   | MB_TYPE_CBP,
                    MB_TYPE_L0L1,
                    MB_TYPE_L0L1 | MB_TYPE_CBP,
    MB_TYPE_QUANT | MB_TYPE_INTRA,
    MB_TYPE_QUANT | MB_TYPE_L1   | MB_TYPE_CBP,
    MB_TYPE_QUANT | MB_TYPE_L0   | MB_TYPE_CBP,
    MB_TYPE_QUANT | MB_TYPE_L0L1 | MB_TYPE_CBP,
};

static const uint8_t non_linear_qscale[32] = {
    0, 1, 2, 3, 4, 5, 6, 7,
    8,10,12,14,16,18,20,22,
    24,28,32,36,40,44,48,52,
    56,64,72,80,88,96,104,112,
};

/* as H.263, but only 17 codes */
static int mpeg_decode_motion(MpegEncContext *s, int fcode, int pred)
{
    int code, sign, val, shift;

    code = get_vlc2(&s->gb, ff_mv_vlc.table, MV_VLC_BITS, 2);
    if (code == 0) {
        return pred;
    }
    if (code < 0) {
        return 0xffff;
    }

    sign  = get_bits1(&s->gb);
    shift = fcode - 1;
    val   = code;
    if (shift) {
        val  = (val - 1) << shift;
        val |= get_bits(&s->gb, shift);
        val++;
    }
    if (sign)
        val = -val;
    val += pred;

    /* modulo decoding */
    return sign_extend(val, 5 + shift);
}

static inline int mpeg1_decode_block_intra(MpegEncContext *s, int16_t *block, int n)
{
    int level, dc, diff, i, j, run;
    int component;
    RLTable *rl = &ff_rl_mpeg1;
    uint8_t * const scantable    = s->intra_scantable.permutated;
    const uint16_t *quant_matrix = s->intra_matrix;
    const int qscale             = s->qscale;

    /* DC coefficient */
    component = (n <= 3 ? 0 : n - 4 + 1);
    diff = decode_dc(&s->gb, component);
    if (diff >= 0xffff)
        return -1;
    dc  = s->last_dc[component];
    dc += diff;
    s->last_dc[component] = dc;
    block[0] = dc * quant_matrix[0];
    av_dlog(s->avctx, "dc=%d diff=%d\n", dc, diff);
    i = 0;
    {
        OPEN_READER(re, &s->gb);
        /* now quantify & encode AC coefficients */
        for (;;) {
            UPDATE_CACHE(re, &s->gb);
            GET_RL_VLC(level, run, re, &s->gb, rl->rl_vlc[0], TEX_VLC_BITS, 2, 0);

            if (level == 127) {
                break;
            } else if (level != 0) {
                i += run;
                j = scantable[i];
                level = (level * qscale * quant_matrix[j]) >> 4;
                level = (level - 1) | 1;
                level = (level ^ SHOW_SBITS(re, &s->gb, 1)) - SHOW_SBITS(re, &s->gb, 1);
                LAST_SKIP_BITS(re, &s->gb, 1);
            } else {
                /* escape */
                run = SHOW_UBITS(re, &s->gb, 6) + 1; LAST_SKIP_BITS(re, &s->gb, 6);
                UPDATE_CACHE(re, &s->gb);
                level = SHOW_SBITS(re, &s->gb, 8); SKIP_BITS(re, &s->gb, 8);
                if (level == -128) {
                    level = SHOW_UBITS(re, &s->gb, 8) - 256; LAST_SKIP_BITS(re, &s->gb, 8);
                } else if (level == 0) {
                    level = SHOW_UBITS(re, &s->gb, 8)      ; LAST_SKIP_BITS(re, &s->gb, 8);
                }
                i += run;
                j = scantable[i];
                if (level < 0) {
                    level = -level;
                    level = (level * qscale * quant_matrix[j]) >> 4;
                    level = (level - 1) | 1;
                    level = -level;
                } else {
                    level = (level * qscale * quant_matrix[j]) >> 4;
                    level = (level - 1) | 1;
                }
            }
            if (i > 63) {
                av_log(s->avctx, AV_LOG_ERROR, "ac-tex damaged at %d %d\n", s->mb_x, s->mb_y);
                return -1;
            }

            block[j] = level;
        }
        CLOSE_READER(re, &s->gb);
    }
    s->block_last_index[n] = i;
   return 0;
}

int ff_mpeg1_decode_block_intra(MpegEncContext *s, int16_t *block, int n)
{
    return mpeg1_decode_block_intra(s, block, n);
}

static inline int mpeg1_decode_block_inter(MpegEncContext *s, int16_t *block, int n)
{
    int level, i, j, run;
    RLTable *rl = &ff_rl_mpeg1;
    uint8_t * const scantable    = s->intra_scantable.permutated;
    const uint16_t *quant_matrix = s->inter_matrix;
    const int qscale             = s->qscale;

    {
        OPEN_READER(re, &s->gb);
        i = -1;
        // special case for first coefficient, no need to add second VLC table
        UPDATE_CACHE(re, &s->gb);
        if (((int32_t)GET_CACHE(re, &s->gb)) < 0) {
            level = (3 * qscale * quant_matrix[0]) >> 5;
            level = (level - 1) | 1;
            if (GET_CACHE(re, &s->gb) & 0x40000000)
                level = -level;
            block[0] = level;
            i++;
            SKIP_BITS(re, &s->gb, 2);
            if (((int32_t)GET_CACHE(re, &s->gb)) <= (int32_t)0xBFFFFFFF)
                goto end;
        }
        /* now quantify & encode AC coefficients */
        for (;;) {
            GET_RL_VLC(level, run, re, &s->gb, rl->rl_vlc[0], TEX_VLC_BITS, 2, 0);

            if (level != 0) {
                i += run;
                j = scantable[i];
                level = ((level * 2 + 1) * qscale * quant_matrix[j]) >> 5;
                level = (level - 1) | 1;
                level = (level ^ SHOW_SBITS(re, &s->gb, 1)) - SHOW_SBITS(re, &s->gb, 1);
                SKIP_BITS(re, &s->gb, 1);
            } else {
                /* escape */
                run = SHOW_UBITS(re, &s->gb, 6) + 1; LAST_SKIP_BITS(re, &s->gb, 6);
                UPDATE_CACHE(re, &s->gb);
                level = SHOW_SBITS(re, &s->gb, 8); SKIP_BITS(re, &s->gb, 8);
                if (level == -128) {
                    level = SHOW_UBITS(re, &s->gb, 8) - 256; SKIP_BITS(re, &s->gb, 8);
                } else if (level == 0) {
                    level = SHOW_UBITS(re, &s->gb, 8)      ; SKIP_BITS(re, &s->gb, 8);
                }
                i += run;
                j = scantable[i];
                if (level < 0) {
                    level = -level;
                    level = ((level * 2 + 1) * qscale * quant_matrix[j]) >> 5;
                    level = (level - 1) | 1;
                    level = -level;
                } else {
                    level = ((level * 2 + 1) * qscale * quant_matrix[j]) >> 5;
                    level = (level - 1) | 1;
                }
            }
            if (i > 63) {
                av_log(s->avctx, AV_LOG_ERROR, "ac-tex damaged at %d %d\n", s->mb_x, s->mb_y);
                return -1;
            }

            block[j] = level;
            if (((int32_t)GET_CACHE(re, &s->gb)) <= (int32_t)0xBFFFFFFF)
                break;
            UPDATE_CACHE(re, &s->gb);
        }
end:
        LAST_SKIP_BITS(re, &s->gb, 2);
        CLOSE_READER(re, &s->gb);
    }
    s->block_last_index[n] = i;
    return 0;
}

/**
 * Note: this function can read out of range and crash for corrupt streams.
 * Changing this would eat up any speed benefits it has.
 * Do not use "fast" flag if you need the code to be robust.
 */
static inline int mpeg1_fast_decode_block_inter(MpegEncContext *s, int16_t *block, int n)
{
    int level, i, j, run;
    RLTable *rl = &ff_rl_mpeg1;
    uint8_t * const scantable = s->intra_scantable.permutated;
    const int qscale          = s->qscale;

    {
        OPEN_READER(re, &s->gb);
        i = -1;
        // special case for first coefficient, no need to add second VLC table
        UPDATE_CACHE(re, &s->gb);
        if (((int32_t)GET_CACHE(re, &s->gb)) < 0) {
            level = (3 * qscale) >> 1;
            level = (level - 1) | 1;
            if (GET_CACHE(re, &s->gb) & 0x40000000)
                level = -level;
            block[0] = level;
            i++;
            SKIP_BITS(re, &s->gb, 2);
            if (((int32_t)GET_CACHE(re, &s->gb)) <= (int32_t)0xBFFFFFFF)
                goto end;
        }

        /* now quantify & encode AC coefficients */
        for (;;) {
            GET_RL_VLC(level, run, re, &s->gb, rl->rl_vlc[0], TEX_VLC_BITS, 2, 0);

            if (level != 0) {
                i += run;
                j = scantable[i];
                level = ((level * 2 + 1) * qscale) >> 1;
                level = (level - 1) | 1;
                level = (level ^ SHOW_SBITS(re, &s->gb, 1)) - SHOW_SBITS(re, &s->gb, 1);
                SKIP_BITS(re, &s->gb, 1);
            } else {
                /* escape */
                run = SHOW_UBITS(re, &s->gb, 6)+1; LAST_SKIP_BITS(re, &s->gb, 6);
                UPDATE_CACHE(re, &s->gb);
                level = SHOW_SBITS(re, &s->gb, 8); SKIP_BITS(re, &s->gb, 8);
                if (level == -128) {
                    level = SHOW_UBITS(re, &s->gb, 8) - 256; SKIP_BITS(re, &s->gb, 8);
                } else if (level == 0) {
                    level = SHOW_UBITS(re, &s->gb, 8)      ; SKIP_BITS(re, &s->gb, 8);
                }
                i += run;
                j = scantable[i];
                if (level < 0) {
                    level = -level;
                    level = ((level * 2 + 1) * qscale) >> 1;
                    level = (level - 1) | 1;
                    level = -level;
                } else {
                    level = ((level * 2 + 1) * qscale) >> 1;
                    level = (level - 1) | 1;
                }
            }

            block[j] = level;
            if (((int32_t)GET_CACHE(re, &s->gb)) <= (int32_t)0xBFFFFFFF)
                break;
            UPDATE_CACHE(re, &s->gb);
        }
end:
        LAST_SKIP_BITS(re, &s->gb, 2);
        CLOSE_READER(re, &s->gb);
    }
    s->block_last_index[n] = i;
    return 0;
}


static inline int mpeg2_decode_block_non_intra(MpegEncContext *s, int16_t *block, int n)
{
    int level, i, j, run;
    RLTable *rl = &ff_rl_mpeg1;
    uint8_t * const scantable = s->intra_scantable.permutated;
    const uint16_t *quant_matrix;
    const int qscale = s->qscale;
    int mismatch;

    mismatch = 1;

    {
        OPEN_READER(re, &s->gb);
        i = -1;
        if (n < 4)
            quant_matrix = s->inter_matrix;
        else
            quant_matrix = s->chroma_inter_matrix;

        // special case for first coefficient, no need to add second VLC table
        UPDATE_CACHE(re, &s->gb);
        if (((int32_t)GET_CACHE(re, &s->gb)) < 0) {
            level= (3 * qscale * quant_matrix[0]) >> 5;
            if (GET_CACHE(re, &s->gb) & 0x40000000)
                level = -level;
            block[0]  = level;
            mismatch ^= level;
            i++;
            SKIP_BITS(re, &s->gb, 2);
            if (((int32_t)GET_CACHE(re, &s->gb)) <= (int32_t)0xBFFFFFFF)
                goto end;
        }

        /* now quantify & encode AC coefficients */
        for (;;) {
            GET_RL_VLC(level, run, re, &s->gb, rl->rl_vlc[0], TEX_VLC_BITS, 2, 0);

            if (level != 0) {
                i += run;
                j = scantable[i];
                level = ((level * 2 + 1) * qscale * quant_matrix[j]) >> 5;
                level = (level ^ SHOW_SBITS(re, &s->gb, 1)) - SHOW_SBITS(re, &s->gb, 1);
                SKIP_BITS(re, &s->gb, 1);
            } else {
                /* escape */
                run = SHOW_UBITS(re, &s->gb, 6) + 1; LAST_SKIP_BITS(re, &s->gb, 6);
                UPDATE_CACHE(re, &s->gb);
                level = SHOW_SBITS(re, &s->gb, 12); SKIP_BITS(re, &s->gb, 12);

                i += run;
                j = scantable[i];
                if (level < 0) {
                    level = ((-level * 2 + 1) * qscale * quant_matrix[j]) >> 5;
                    level = -level;
                } else {
                    level = ((level * 2 + 1) * qscale * quant_matrix[j]) >> 5;
                }
            }
            if (i > 63) {
                av_log(s->avctx, AV_LOG_ERROR, "ac-tex damaged at %d %d\n", s->mb_x, s->mb_y);
                return -1;
            }

            mismatch ^= level;
            block[j]  = level;
            if (((int32_t)GET_CACHE(re, &s->gb)) <= (int32_t)0xBFFFFFFF)
                break;
            UPDATE_CACHE(re, &s->gb);
        }
end:
        LAST_SKIP_BITS(re, &s->gb, 2);
        CLOSE_READER(re, &s->gb);
    }
    block[63] ^= (mismatch & 1);

    s->block_last_index[n] = i;
    return 0;
}

/**
 * Note: this function can read out of range and crash for corrupt streams.
 * Changing this would eat up any speed benefits it has.
 * Do not use "fast" flag if you need the code to be robust.
 */
static inline int mpeg2_fast_decode_block_non_intra(MpegEncContext *s,
                                                    int16_t *block, int n)
{
    int level, i, j, run;
    RLTable *rl = &ff_rl_mpeg1;
    uint8_t * const scantable = s->intra_scantable.permutated;
    const int qscale          = s->qscale;
    OPEN_READER(re, &s->gb);
    i = -1;

    // special case for first coefficient, no need to add second VLC table
    UPDATE_CACHE(re, &s->gb);
    if (((int32_t)GET_CACHE(re, &s->gb)) < 0) {
        level = (3 * qscale) >> 1;
        if (GET_CACHE(re, &s->gb) & 0x40000000)
            level = -level;
        block[0] = level;
        i++;
        SKIP_BITS(re, &s->gb, 2);
        if (((int32_t)GET_CACHE(re, &s->gb)) <= (int32_t)0xBFFFFFFF)
            goto end;
    }

    /* now quantify & encode AC coefficients */
    for (;;) {
        GET_RL_VLC(level, run, re, &s->gb, rl->rl_vlc[0], TEX_VLC_BITS, 2, 0);

        if (level != 0) {
            i += run;
            j  = scantable[i];
            level = ((level * 2 + 1) * qscale) >> 1;
            level = (level ^ SHOW_SBITS(re, &s->gb, 1)) - SHOW_SBITS(re, &s->gb, 1);
            SKIP_BITS(re, &s->gb, 1);
        } else {
            /* escape */
            run = SHOW_UBITS(re, &s->gb, 6) + 1; LAST_SKIP_BITS(re, &s->gb, 6);
            UPDATE_CACHE(re, &s->gb);
            level = SHOW_SBITS(re, &s->gb, 12); SKIP_BITS(re, &s->gb, 12);

            i += run;
            j  = scantable[i];
            if (level < 0) {
                level = ((-level * 2 + 1) * qscale) >> 1;
                level = -level;
            } else {
                level = ((level * 2 + 1) * qscale) >> 1;
            }
        }

        block[j] = level;
        if (((int32_t)GET_CACHE(re, &s->gb)) <= (int32_t)0xBFFFFFFF)
            break;
        UPDATE_CACHE(re, &s->gb);
    }
end:
    LAST_SKIP_BITS(re, &s->gb, 2);
    CLOSE_READER(re, &s->gb);
    s->block_last_index[n] = i;
    return 0;
}


static inline int mpeg2_decode_block_intra(MpegEncContext *s, int16_t *block, int n)
{
    int level, dc, diff, i, j, run;
    int component;
    RLTable *rl;
    uint8_t * const scantable = s->intra_scantable.permutated;
    const uint16_t *quant_matrix;
    const int qscale = s->qscale;
    int mismatch;

    /* DC coefficient */
    if (n < 4) {
        quant_matrix = s->intra_matrix;
        component = 0;
    } else {
        quant_matrix = s->chroma_intra_matrix;
        component = (n & 1) + 1;
    }
    diff = decode_dc(&s->gb, component);
    if (diff >= 0xffff)
        return -1;
    dc  = s->last_dc[component];
    dc += diff;
    s->last_dc[component] = dc;
    block[0] = dc << (3 - s->intra_dc_precision);
    av_dlog(s->avctx, "dc=%d\n", block[0]);
    mismatch = block[0] ^ 1;
    i = 0;
    if (s->intra_vlc_format)
        rl = &ff_rl_mpeg2;
    else
        rl = &ff_rl_mpeg1;

    {
        OPEN_READER(re, &s->gb);
        /* now quantify & encode AC coefficients */
        for (;;) {
            UPDATE_CACHE(re, &s->gb);
            GET_RL_VLC(level, run, re, &s->gb, rl->rl_vlc[0], TEX_VLC_BITS, 2, 0);

            if (level == 127) {
                break;
            } else if (level != 0) {
                i += run;
                j  = scantable[i];
                level = (level * qscale * quant_matrix[j]) >> 4;
                level = (level ^ SHOW_SBITS(re, &s->gb, 1)) - SHOW_SBITS(re, &s->gb, 1);
                LAST_SKIP_BITS(re, &s->gb, 1);
            } else {
                /* escape */
                run = SHOW_UBITS(re, &s->gb, 6) + 1; LAST_SKIP_BITS(re, &s->gb, 6);
                UPDATE_CACHE(re, &s->gb);
                level = SHOW_SBITS(re, &s->gb, 12); SKIP_BITS(re, &s->gb, 12);
                i += run;
                j  = scantable[i];
                if (level < 0) {
                    level = (-level * qscale * quant_matrix[j]) >> 4;
                    level = -level;
                } else {
                    level = (level * qscale * quant_matrix[j]) >> 4;
                }
            }
            if (i > 63) {
                av_log(s->avctx, AV_LOG_ERROR, "ac-tex damaged at %d %d\n", s->mb_x, s->mb_y);
                return -1;
            }

            mismatch ^= level;
            block[j]  = level;
        }
        CLOSE_READER(re, &s->gb);
    }
    block[63] ^= mismatch & 1;

    s->block_last_index[n] = i;
    return 0;
}

/**
 * Note: this function can read out of range and crash for corrupt streams.
 * Changing this would eat up any speed benefits it has.
 * Do not use "fast" flag if you need the code to be robust.
 */
static inline int mpeg2_fast_decode_block_intra(MpegEncContext *s, int16_t *block, int n)
{
    int level, dc, diff, j, run;
    int component;
    RLTable *rl;
    uint8_t * scantable = s->intra_scantable.permutated;
    const uint16_t *quant_matrix;
    const int qscale = s->qscale;

    /* DC coefficient */
    if (n < 4) {
        quant_matrix = s->intra_matrix;
        component = 0;
    } else {
        quant_matrix = s->chroma_intra_matrix;
        component = (n & 1) + 1;
    }
    diff = decode_dc(&s->gb, component);
    if (diff >= 0xffff)
        return -1;
    dc = s->last_dc[component];
    dc += diff;
    s->last_dc[component] = dc;
    block[0] = dc << (3 - s->intra_dc_precision);
    if (s->intra_vlc_format)
        rl = &ff_rl_mpeg2;
    else
        rl = &ff_rl_mpeg1;

    {
        OPEN_READER(re, &s->gb);
        /* now quantify & encode AC coefficients */
        for (;;) {
            UPDATE_CACHE(re, &s->gb);
            GET_RL_VLC(level, run, re, &s->gb, rl->rl_vlc[0], TEX_VLC_BITS, 2, 0);

            if (level == 127) {
                break;
            } else if (level != 0) {
                scantable += run;
                j = *scantable;
                level = (level * qscale * quant_matrix[j]) >> 4;
                level = (level ^ SHOW_SBITS(re, &s->gb, 1)) - SHOW_SBITS(re, &s->gb, 1);
                LAST_SKIP_BITS(re, &s->gb, 1);
            } else {
                /* escape */
                run = SHOW_UBITS(re, &s->gb, 6) + 1; LAST_SKIP_BITS(re, &s->gb, 6);
                UPDATE_CACHE(re, &s->gb);
                level = SHOW_SBITS(re, &s->gb, 12); SKIP_BITS(re, &s->gb, 12);
                scantable += run;
                j = *scantable;
                if (level < 0) {
                    level = (-level * qscale * quant_matrix[j]) >> 4;
                    level = -level;
                } else {
                    level = (level * qscale * quant_matrix[j]) >> 4;
                }
            }

            block[j] = level;
        }
        CLOSE_READER(re, &s->gb);
    }

    s->block_last_index[n] = scantable - s->intra_scantable.permutated;
    return 0;
}

/******************************************/
/* decoding */

static inline int get_dmv(MpegEncContext *s)
{
    if (get_bits1(&s->gb))
        return 1 - (get_bits1(&s->gb) << 1);
    else
        return 0;
}

static inline int get_qscale(MpegEncContext *s)
{
    int qscale = get_bits(&s->gb, 5);
    if (s->q_scale_type) {
        return non_linear_qscale[qscale];
    } else {
        return qscale << 1;
    }
}

static void exchange_uv(MpegEncContext *s)
{
    int16_t (*tmp)[64];

    tmp           = s->pblocks[4];
    s->pblocks[4] = s->pblocks[5];
    s->pblocks[5] = tmp;
}

/* motion type (for MPEG-2) */
#define MT_FIELD 1
#define MT_FRAME 2
#define MT_16X8  2
#define MT_DMV   3

static int mpeg_decode_mb(MpegEncContext *s, int16_t block[12][64])
{
    int i, j, k, cbp, val, mb_type, motion_type;
    const int mb_block_count = 4 + (1 << s->chroma_format);

    av_dlog(s->avctx, "decode_mb: x=%d y=%d\n", s->mb_x, s->mb_y);

    av_assert2(s->mb_skipped == 0);

    if (s->mb_skip_run-- != 0) {
        if (s->pict_type == AV_PICTURE_TYPE_P) {
            s->mb_skipped = 1;
            s->current_picture.mb_type[s->mb_x + s->mb_y * s->mb_stride] = MB_TYPE_SKIP | MB_TYPE_L0 | MB_TYPE_16x16;
        } else {
            int mb_type;

            if (s->mb_x)
                mb_type = s->current_picture.mb_type[s->mb_x + s->mb_y * s->mb_stride - 1];
            else
                mb_type = s->current_picture.mb_type[s->mb_width + (s->mb_y - 1) * s->mb_stride - 1]; // FIXME not sure if this is allowed in MPEG at all
            if (IS_INTRA(mb_type)) {
                av_log(s->avctx, AV_LOG_ERROR, "skip with previntra\n");
                return -1;
            }
            s->current_picture.mb_type[s->mb_x + s->mb_y*s->mb_stride] =
                mb_type | MB_TYPE_SKIP;

            if ((s->mv[0][0][0] | s->mv[0][0][1] | s->mv[1][0][0] | s->mv[1][0][1]) == 0)
                s->mb_skipped = 1;
        }

        return 0;
    }

    switch (s->pict_type) {
    default:
    case AV_PICTURE_TYPE_I:
        if (get_bits1(&s->gb) == 0) {
            if (get_bits1(&s->gb) == 0) {
                av_log(s->avctx, AV_LOG_ERROR, "invalid mb type in I Frame at %d %d\n", s->mb_x, s->mb_y);
                return -1;
            }
            mb_type = MB_TYPE_QUANT | MB_TYPE_INTRA;
        } else {
            mb_type = MB_TYPE_INTRA;
        }
        break;
    case AV_PICTURE_TYPE_P:
        mb_type = get_vlc2(&s->gb, ff_mb_ptype_vlc.table, MB_PTYPE_VLC_BITS, 1);
        if (mb_type < 0) {
            av_log(s->avctx, AV_LOG_ERROR, "invalid mb type in P Frame at %d %d\n", s->mb_x, s->mb_y);
            return -1;
        }
        mb_type = ptype2mb_type[mb_type];
        break;
    case AV_PICTURE_TYPE_B:
        mb_type = get_vlc2(&s->gb, ff_mb_btype_vlc.table, MB_BTYPE_VLC_BITS, 1);
        if (mb_type < 0) {
            av_log(s->avctx, AV_LOG_ERROR, "invalid mb type in B Frame at %d %d\n", s->mb_x, s->mb_y);
            return -1;
        }
        mb_type = btype2mb_type[mb_type];
        break;
    }
    av_dlog(s->avctx, "mb_type=%x\n", mb_type);
//    motion_type = 0; /* avoid warning */
    if (IS_INTRA(mb_type)) {
        s->dsp.clear_blocks(s->block[0]);

        if (!s->chroma_y_shift) {
            s->dsp.clear_blocks(s->block[6]);
        }

        /* compute DCT type */
        if (s->picture_structure == PICT_FRAME && // FIXME add an interlaced_dct coded var?
            !s->frame_pred_frame_dct) {
            s->interlaced_dct = get_bits1(&s->gb);
        }

        if (IS_QUANT(mb_type))
            s->qscale = get_qscale(s);

        if (s->concealment_motion_vectors) {
            /* just parse them */
            if (s->picture_structure != PICT_FRAME)
                skip_bits1(&s->gb); /* field select */

            s->mv[0][0][0]= s->last_mv[0][0][0]= s->last_mv[0][1][0] =
                mpeg_decode_motion(s, s->mpeg_f_code[0][0], s->last_mv[0][0][0]);
            s->mv[0][0][1]= s->last_mv[0][0][1]= s->last_mv[0][1][1] =
                mpeg_decode_motion(s, s->mpeg_f_code[0][1], s->last_mv[0][0][1]);

            skip_bits1(&s->gb); /* marker */
        } else
            memset(s->last_mv, 0, sizeof(s->last_mv)); /* reset mv prediction */
        s->mb_intra = 1;
        // if 1, we memcpy blocks in xvmcvideo
        if (CONFIG_MPEG_XVMC_DECODER && s->avctx->xvmc_acceleration > 1) {
            ff_xvmc_pack_pblocks(s, -1); // inter are always full blocks
            if (s->swap_uv) {
                exchange_uv(s);
            }
        }

        if (s->codec_id == AV_CODEC_ID_MPEG2VIDEO) {
            if (s->flags2 & CODEC_FLAG2_FAST) {
                for (i = 0; i < 6; i++) {
                    mpeg2_fast_decode_block_intra(s, *s->pblocks[i], i);
                }
            } else {
                for (i = 0; i < mb_block_count; i++) {
                    if (mpeg2_decode_block_intra(s, *s->pblocks[i], i) < 0)
                        return -1;
                }
            }
        } else {
            for (i = 0; i < 6; i++) {
                if (mpeg1_decode_block_intra(s, *s->pblocks[i], i) < 0)
                    return -1;
            }
        }
    } else {
        if (mb_type & MB_TYPE_ZERO_MV) {
            av_assert2(mb_type & MB_TYPE_CBP);

            s->mv_dir = MV_DIR_FORWARD;
            if (s->picture_structure == PICT_FRAME) {
                if (s->picture_structure == PICT_FRAME
                    && !s->frame_pred_frame_dct)
                    s->interlaced_dct = get_bits1(&s->gb);
                s->mv_type = MV_TYPE_16X16;
            } else {
                s->mv_type = MV_TYPE_FIELD;
                mb_type |= MB_TYPE_INTERLACED;
                s->field_select[0][0] = s->picture_structure - 1;
            }

            if (IS_QUANT(mb_type))
                s->qscale = get_qscale(s);

            s->last_mv[0][0][0] = 0;
            s->last_mv[0][0][1] = 0;
            s->last_mv[0][1][0] = 0;
            s->last_mv[0][1][1] = 0;
            s->mv[0][0][0] = 0;
            s->mv[0][0][1] = 0;
        } else {
            av_assert2(mb_type & MB_TYPE_L0L1);
            // FIXME decide if MBs in field pictures are MB_TYPE_INTERLACED
            /* get additional motion vector type */
            if (s->picture_structure == PICT_FRAME && s->frame_pred_frame_dct)
                motion_type = MT_FRAME;
            else {
                motion_type = get_bits(&s->gb, 2);
                if (s->picture_structure == PICT_FRAME && HAS_CBP(mb_type))
                    s->interlaced_dct = get_bits1(&s->gb);
            }

            if (IS_QUANT(mb_type))
                s->qscale = get_qscale(s);

            /* motion vectors */
            s->mv_dir = (mb_type >> 13) & 3;
            av_dlog(s->avctx, "motion_type=%d\n", motion_type);
            switch (motion_type) {
            case MT_FRAME: /* or MT_16X8 */
                if (s->picture_structure == PICT_FRAME) {
                    mb_type |= MB_TYPE_16x16;
                    s->mv_type = MV_TYPE_16X16;
                    for (i = 0; i < 2; i++) {
                        if (USES_LIST(mb_type, i)) {
                            /* MT_FRAME */
                            s->mv[i][0][0]= s->last_mv[i][0][0]= s->last_mv[i][1][0] =
                                mpeg_decode_motion(s, s->mpeg_f_code[i][0], s->last_mv[i][0][0]);
                            s->mv[i][0][1]= s->last_mv[i][0][1]= s->last_mv[i][1][1] =
                                mpeg_decode_motion(s, s->mpeg_f_code[i][1], s->last_mv[i][0][1]);
                            /* full_pel: only for MPEG-1 */
                            if (s->full_pel[i]) {
                                s->mv[i][0][0] <<= 1;
                                s->mv[i][0][1] <<= 1;
                            }
                        }
                    }
                } else {
                    mb_type |= MB_TYPE_16x8 | MB_TYPE_INTERLACED;
                    s->mv_type = MV_TYPE_16X8;
                    for (i = 0; i < 2; i++) {
                        if (USES_LIST(mb_type, i)) {
                            /* MT_16X8 */
                            for (j = 0; j < 2; j++) {
                                s->field_select[i][j] = get_bits1(&s->gb);
                                for (k = 0; k < 2; k++) {
                                    val = mpeg_decode_motion(s, s->mpeg_f_code[i][k],
                                                             s->last_mv[i][j][k]);
                                    s->last_mv[i][j][k] = val;
                                    s->mv[i][j][k]      = val;
                                }
                            }
                        }
                    }
                }
                break;
            case MT_FIELD:
                s->mv_type = MV_TYPE_FIELD;
                if (s->picture_structure == PICT_FRAME) {
                    mb_type |= MB_TYPE_16x8 | MB_TYPE_INTERLACED;
                    for (i = 0; i < 2; i++) {
                        if (USES_LIST(mb_type, i)) {
                            for (j = 0; j < 2; j++) {
                                s->field_select[i][j] = get_bits1(&s->gb);
                                val = mpeg_decode_motion(s, s->mpeg_f_code[i][0],
                                                         s->last_mv[i][j][0]);
                                s->last_mv[i][j][0] = val;
                                s->mv[i][j][0]      = val;
                                av_dlog(s->avctx, "fmx=%d\n", val);
                                val = mpeg_decode_motion(s, s->mpeg_f_code[i][1],
                                                         s->last_mv[i][j][1] >> 1);
                                s->last_mv[i][j][1] = val << 1;
                                s->mv[i][j][1]      = val;
                                av_dlog(s->avctx, "fmy=%d\n", val);
                            }
                        }
                    }
                } else {
                    av_assert0(!s->progressive_sequence);
                    mb_type |= MB_TYPE_16x16 | MB_TYPE_INTERLACED;
                    for (i = 0; i < 2; i++) {
                        if (USES_LIST(mb_type, i)) {
                            s->field_select[i][0] = get_bits1(&s->gb);
                            for (k = 0; k < 2; k++) {
                                val = mpeg_decode_motion(s, s->mpeg_f_code[i][k],
                                                         s->last_mv[i][0][k]);
                                s->last_mv[i][0][k] = val;
                                s->last_mv[i][1][k] = val;
                                s->mv[i][0][k]      = val;
                            }
                        }
                    }
                }
                break;
            case MT_DMV:
                if(s->progressive_sequence){
                    av_log(s->avctx, AV_LOG_ERROR, "MT_DMV in progressive_sequence\n");
                    return -1;
                }
                s->mv_type = MV_TYPE_DMV;
                for (i = 0; i < 2; i++) {
                    if (USES_LIST(mb_type, i)) {
                        int dmx, dmy, mx, my, m;
                        const int my_shift = s->picture_structure == PICT_FRAME;

                        mx = mpeg_decode_motion(s, s->mpeg_f_code[i][0],
                                                s->last_mv[i][0][0]);
                        s->last_mv[i][0][0] = mx;
                        s->last_mv[i][1][0] = mx;
                        dmx = get_dmv(s);
                        my  = mpeg_decode_motion(s, s->mpeg_f_code[i][1],
                                                 s->last_mv[i][0][1] >> my_shift);
                        dmy = get_dmv(s);


                        s->last_mv[i][0][1] = my << my_shift;
                        s->last_mv[i][1][1] = my << my_shift;

                        s->mv[i][0][0] = mx;
                        s->mv[i][0][1] = my;
                        s->mv[i][1][0] = mx; // not used
                        s->mv[i][1][1] = my; // not used

                        if (s->picture_structure == PICT_FRAME) {
                            mb_type |= MB_TYPE_16x16 | MB_TYPE_INTERLACED;

                            // m = 1 + 2 * s->top_field_first;
                            m = s->top_field_first ? 1 : 3;

                            /* top -> top pred */
                            s->mv[i][2][0] = ((mx * m + (mx > 0)) >> 1) + dmx;
                            s->mv[i][2][1] = ((my * m + (my > 0)) >> 1) + dmy - 1;
                            m = 4 - m;
                            s->mv[i][3][0] = ((mx * m + (mx > 0)) >> 1) + dmx;
                            s->mv[i][3][1] = ((my * m + (my > 0)) >> 1) + dmy + 1;
                        } else {
                            mb_type |= MB_TYPE_16x16;

                            s->mv[i][2][0] = ((mx + (mx > 0)) >> 1) + dmx;
                            s->mv[i][2][1] = ((my + (my > 0)) >> 1) + dmy;
                            if (s->picture_structure == PICT_TOP_FIELD)
                                s->mv[i][2][1]--;
                            else
                                s->mv[i][2][1]++;
                        }
                    }
                }
                break;
            default:
                av_log(s->avctx, AV_LOG_ERROR, "00 motion_type at %d %d\n", s->mb_x, s->mb_y);
                return -1;
            }
        }

        s->mb_intra = 0;
        if (HAS_CBP(mb_type)) {
            s->dsp.clear_blocks(s->block[0]);

            cbp = get_vlc2(&s->gb, ff_mb_pat_vlc.table, MB_PAT_VLC_BITS, 1);
            if (mb_block_count > 6) {
                 cbp <<= mb_block_count - 6;
                 cbp  |= get_bits(&s->gb, mb_block_count - 6);
                 s->dsp.clear_blocks(s->block[6]);
            }
            if (cbp <= 0) {
                av_log(s->avctx, AV_LOG_ERROR, "invalid cbp %d at %d %d\n", cbp, s->mb_x, s->mb_y);
                return -1;
            }

            //if 1, we memcpy blocks in xvmcvideo
            if (CONFIG_MPEG_XVMC_DECODER && s->avctx->xvmc_acceleration > 1) {
                ff_xvmc_pack_pblocks(s, cbp);
                if (s->swap_uv) {
                    exchange_uv(s);
                }
            }

            if (s->codec_id == AV_CODEC_ID_MPEG2VIDEO) {
                if (s->flags2 & CODEC_FLAG2_FAST) {
                    for (i = 0; i < 6; i++) {
                        if (cbp & 32) {
                            mpeg2_fast_decode_block_non_intra(s, *s->pblocks[i], i);
                        } else {
                            s->block_last_index[i] = -1;
                        }
                        cbp += cbp;
                    }
                } else {
                    cbp <<= 12-mb_block_count;

                    for (i = 0; i < mb_block_count; i++) {
                        if (cbp & (1 << 11)) {
                            if (mpeg2_decode_block_non_intra(s, *s->pblocks[i], i) < 0)
                                return -1;
                        } else {
                            s->block_last_index[i] = -1;
                        }
                        cbp += cbp;
                    }
                }
            } else {
                if (s->flags2 & CODEC_FLAG2_FAST) {
                    for (i = 0; i < 6; i++) {
                        if (cbp & 32) {
                            mpeg1_fast_decode_block_inter(s, *s->pblocks[i], i);
                        } else {
                            s->block_last_index[i] = -1;
                        }
                        cbp += cbp;
                    }
                } else {
                    for (i = 0; i < 6; i++) {
                        if (cbp & 32) {
                            if (mpeg1_decode_block_inter(s, *s->pblocks[i], i) < 0)
                                return -1;
                        } else {
                            s->block_last_index[i] = -1;
                        }
                        cbp += cbp;
                    }
                }
            }
        } else {
            for (i = 0; i < 12; i++)
                s->block_last_index[i] = -1;
        }
    }

    s->current_picture.mb_type[s->mb_x + s->mb_y * s->mb_stride] = mb_type;

    return 0;
}

static av_cold int mpeg_decode_init(AVCodecContext *avctx)
{
    Mpeg1Context *s = avctx->priv_data;
    MpegEncContext *s2 = &s->mpeg_enc_ctx;
    int i;

    /* we need some permutation to store matrices,
     * until MPV_common_init() sets the real permutation. */
    for (i = 0; i < 64; i++)
       s2->dsp.idct_permutation[i]=i;

    ff_MPV_decode_defaults(s2);

    s->mpeg_enc_ctx.avctx  = avctx;
    s->mpeg_enc_ctx.flags  = avctx->flags;
    s->mpeg_enc_ctx.flags2 = avctx->flags2;
    ff_mpeg12_common_init(&s->mpeg_enc_ctx);
    ff_mpeg12_init_vlcs();

    s->mpeg_enc_ctx_allocated      = 0;
    s->mpeg_enc_ctx.picture_number = 0;
    s->repeat_field                = 0;
    s->mpeg_enc_ctx.codec_id       = avctx->codec->id;
    avctx->color_range = AVCOL_RANGE_MPEG;
    if (avctx->codec->id == AV_CODEC_ID_MPEG1VIDEO)
        avctx->chroma_sample_location = AVCHROMA_LOC_CENTER;
    else
        avctx->chroma_sample_location = AVCHROMA_LOC_LEFT;
    return 0;
}

static int mpeg_decode_update_thread_context(AVCodecContext *avctx, const AVCodecContext *avctx_from)
{
    Mpeg1Context *ctx = avctx->priv_data, *ctx_from = avctx_from->priv_data;
    MpegEncContext *s = &ctx->mpeg_enc_ctx, *s1 = &ctx_from->mpeg_enc_ctx;
    int err;

    if (avctx == avctx_from || !ctx_from->mpeg_enc_ctx_allocated || !s1->context_initialized)
        return 0;

    err = ff_mpeg_update_thread_context(avctx, avctx_from);
    if (err) return err;

    if (!ctx->mpeg_enc_ctx_allocated)
        memcpy(s + 1, s1 + 1, sizeof(Mpeg1Context) - sizeof(MpegEncContext));

    if (!(s->pict_type == AV_PICTURE_TYPE_B || s->low_delay))
        s->picture_number++;

    return 0;
}

static void quant_matrix_rebuild(uint16_t *matrix, const uint8_t *old_perm,
                                 const uint8_t *new_perm)
{
    uint16_t temp_matrix[64];
    int i;

    memcpy(temp_matrix, matrix, 64 * sizeof(uint16_t));

    for (i = 0; i < 64; i++) {
        matrix[new_perm[i]] = temp_matrix[old_perm[i]];
    }
}

static const enum AVPixelFormat mpeg1_hwaccel_pixfmt_list_420[] = {
#if CONFIG_MPEG_XVMC_DECODER
    AV_PIX_FMT_XVMC_MPEG2_IDCT,
    AV_PIX_FMT_XVMC_MPEG2_MC,
#endif
#if CONFIG_MPEG1_VDPAU_HWACCEL
    AV_PIX_FMT_VDPAU_MPEG1,
    AV_PIX_FMT_VDPAU,
#endif
    AV_PIX_FMT_YUV420P,
    AV_PIX_FMT_NONE
};

static const enum AVPixelFormat mpeg2_hwaccel_pixfmt_list_420[] = {
#if CONFIG_MPEG_XVMC_DECODER
    AV_PIX_FMT_XVMC_MPEG2_IDCT,
    AV_PIX_FMT_XVMC_MPEG2_MC,
#endif
#if CONFIG_MPEG2_VDPAU_HWACCEL
    AV_PIX_FMT_VDPAU_MPEG2,
    AV_PIX_FMT_VDPAU,
#endif
#if CONFIG_MPEG2_DXVA2_HWACCEL
    AV_PIX_FMT_DXVA2_VLD,
#endif
#if CONFIG_MPEG2_VAAPI_HWACCEL
    AV_PIX_FMT_VAAPI_VLD,
#endif
    AV_PIX_FMT_YUV420P,
    AV_PIX_FMT_NONE
};

static inline int uses_vdpau(AVCodecContext *avctx) {
    return avctx->pix_fmt == AV_PIX_FMT_VDPAU_MPEG1 || avctx->pix_fmt == AV_PIX_FMT_VDPAU_MPEG2;
}

static enum AVPixelFormat mpeg_get_pixelformat(AVCodecContext *avctx)
{
    Mpeg1Context *s1 = avctx->priv_data;
    MpegEncContext *s = &s1->mpeg_enc_ctx;

    if(s->chroma_format < 2) {
        return ff_thread_get_format(avctx,
                                avctx->codec_id == AV_CODEC_ID_MPEG1VIDEO ?
                                mpeg1_hwaccel_pixfmt_list_420 :
                                mpeg2_hwaccel_pixfmt_list_420);
    } else if(s->chroma_format == 2)
        return AV_PIX_FMT_YUV422P;
    else
        return AV_PIX_FMT_YUV444P;
}

static void setup_hwaccel_for_pixfmt(AVCodecContext *avctx)
{
    if (avctx->pix_fmt != AV_PIX_FMT_XVMC_MPEG2_IDCT && avctx->pix_fmt != AV_PIX_FMT_XVMC_MPEG2_MC) {
        avctx->xvmc_acceleration = 0;
    } else if (!avctx->xvmc_acceleration) {
        avctx->xvmc_acceleration = 2;
    }
    avctx->hwaccel = ff_find_hwaccel(avctx->codec->id, avctx->pix_fmt);
    // until then pix_fmt may be changed right after codec init
    if (avctx->pix_fmt == AV_PIX_FMT_XVMC_MPEG2_IDCT ||
        avctx->hwaccel || uses_vdpau(avctx))
        if (avctx->idct_algo == FF_IDCT_AUTO)
            avctx->idct_algo = FF_IDCT_SIMPLE;
}

/* Call this function when we know all parameters.
 * It may be called in different places for MPEG-1 and MPEG-2. */
static int mpeg_decode_postinit(AVCodecContext *avctx)
{
    Mpeg1Context *s1 = avctx->priv_data;
    MpegEncContext *s = &s1->mpeg_enc_ctx;
    uint8_t old_permutation[64];
    int ret;

    if ((s1->mpeg_enc_ctx_allocated == 0) ||
        avctx->coded_width  != s->width   ||
        avctx->coded_height != s->height  ||
        s1->save_width           != s->width                ||
        s1->save_height          != s->height               ||
        s1->save_aspect_info     != s->aspect_ratio_info    ||
        (s1->save_progressive_seq != s->progressive_sequence && (s->height&31)) ||
        0)
    {

        if (s1->mpeg_enc_ctx_allocated) {
            ParseContext pc = s->parse_context;
            s->parse_context.buffer = 0;
            ff_MPV_common_end(s);
            s->parse_context = pc;
            s1->mpeg_enc_ctx_allocated = 0;
        }

        if ((s->width == 0) || (s->height == 0))
            return -2;

        ret = ff_set_dimensions(avctx, s->width, s->height);
        if (ret < 0)
            return ret;

        if (avctx->codec_id == AV_CODEC_ID_MPEG2VIDEO && s->bit_rate) {
            avctx->rc_max_rate = s->bit_rate;
        } else if (avctx->codec_id == AV_CODEC_ID_MPEG1VIDEO && s->bit_rate &&
                   (s->bit_rate != 0x3FFFF*400 || s->vbv_delay != 0xFFFF)) {
            avctx->bit_rate = s->bit_rate;
        }
        s1->save_aspect_info     = s->aspect_ratio_info;
        s1->save_width           = s->width;
        s1->save_height          = s->height;
        s1->save_progressive_seq = s->progressive_sequence;

        /* low_delay may be forced, in this case we will have B-frames
         * that behave like P-frames. */
        avctx->has_b_frames = !s->low_delay;

        if (avctx->codec_id == AV_CODEC_ID_MPEG1VIDEO) {
            //MPEG-1 fps
            avctx->time_base.den = ff_mpeg12_frame_rate_tab[s->frame_rate_index].num;
            avctx->time_base.num = ff_mpeg12_frame_rate_tab[s->frame_rate_index].den;
            //MPEG-1 aspect
            avctx->sample_aspect_ratio = av_d2q(1.0/ff_mpeg1_aspect[s->aspect_ratio_info], 255);
            avctx->ticks_per_frame=1;
        } else {//MPEG-2
        //MPEG-2 fps
            av_reduce(&s->avctx->time_base.den,
                      &s->avctx->time_base.num,
                      ff_mpeg12_frame_rate_tab[s->frame_rate_index].num * s1->frame_rate_ext.num*2,
                      ff_mpeg12_frame_rate_tab[s->frame_rate_index].den * s1->frame_rate_ext.den,
                      1 << 30);
            avctx->ticks_per_frame = 2;
            //MPEG-2 aspect
            if (s->aspect_ratio_info > 1) {
                AVRational dar =
                    av_mul_q(av_div_q(ff_mpeg2_aspect[s->aspect_ratio_info],
                                      (AVRational) {s1->pan_scan.width, s1->pan_scan.height}),
                             (AVRational) {s->width, s->height});

                // we ignore the spec here and guess a bit as reality does not match the spec, see for example
                // res_change_ffmpeg_aspect.ts and sequence-display-aspect.mpg
                // issue1613, 621, 562
                if ((s1->pan_scan.width == 0) || (s1->pan_scan.height == 0) ||
                   (av_cmp_q(dar, (AVRational) {4, 3}) && av_cmp_q(dar, (AVRational) {16, 9}))) {
                    s->avctx->sample_aspect_ratio =
                        av_div_q(ff_mpeg2_aspect[s->aspect_ratio_info],
                                 (AVRational) {s->width, s->height});
                } else {
                    s->avctx->sample_aspect_ratio =
                        av_div_q(ff_mpeg2_aspect[s->aspect_ratio_info],
                                 (AVRational) {s1->pan_scan.width, s1->pan_scan.height});
//issue1613 4/3 16/9 -> 16/9
//res_change_ffmpeg_aspect.ts 4/3 225/44 ->4/3
//widescreen-issue562.mpg 4/3 16/9 -> 16/9
//                    s->avctx->sample_aspect_ratio = av_mul_q(s->avctx->sample_aspect_ratio, (AVRational) {s->width, s->height});
                    av_dlog(avctx, "A %d/%d\n",
                            ff_mpeg2_aspect[s->aspect_ratio_info].num, ff_mpeg2_aspect[s->aspect_ratio_info].den);
                    av_dlog(avctx, "B %d/%d\n", s->avctx->sample_aspect_ratio.num,
                            s->avctx->sample_aspect_ratio.den);
                }
            } else {
                s->avctx->sample_aspect_ratio =
                    ff_mpeg2_aspect[s->aspect_ratio_info];
            }
        } // MPEG-2

        avctx->pix_fmt = mpeg_get_pixelformat(avctx);
<<<<<<< HEAD
        setup_hwaccel_for_pixfmt(avctx);
=======
        avctx->hwaccel = ff_find_hwaccel(avctx);
        // until then pix_fmt may be changed right after codec init
        if (avctx->pix_fmt == AV_PIX_FMT_XVMC_MPEG2_IDCT ||
            avctx->hwaccel)
            if (avctx->idct_algo == FF_IDCT_AUTO)
                avctx->idct_algo = FF_IDCT_SIMPLE;
>>>>>>> 08303d77

        /* Quantization matrices may need reordering
         * if DCT permutation is changed. */
        memcpy(old_permutation, s->dsp.idct_permutation, 64 * sizeof(uint8_t));

        if (ff_MPV_common_init(s) < 0)
            return -2;

        quant_matrix_rebuild(s->intra_matrix,        old_permutation, s->dsp.idct_permutation);
        quant_matrix_rebuild(s->inter_matrix,        old_permutation, s->dsp.idct_permutation);
        quant_matrix_rebuild(s->chroma_intra_matrix, old_permutation, s->dsp.idct_permutation);
        quant_matrix_rebuild(s->chroma_inter_matrix, old_permutation, s->dsp.idct_permutation);

        s1->mpeg_enc_ctx_allocated = 1;
    }
    return 0;
}

static int mpeg1_decode_picture(AVCodecContext *avctx,
                                const uint8_t *buf, int buf_size)
{
    Mpeg1Context *s1 = avctx->priv_data;
    MpegEncContext *s = &s1->mpeg_enc_ctx;
    int ref, f_code, vbv_delay;

    init_get_bits(&s->gb, buf, buf_size*8);

    ref = get_bits(&s->gb, 10); /* temporal ref */
    s->pict_type = get_bits(&s->gb, 3);
    if (s->pict_type == 0 || s->pict_type > 3)
        return -1;

    vbv_delay = get_bits(&s->gb, 16);
    s->vbv_delay = vbv_delay;
    if (s->pict_type == AV_PICTURE_TYPE_P || s->pict_type == AV_PICTURE_TYPE_B) {
        s->full_pel[0] = get_bits1(&s->gb);
        f_code = get_bits(&s->gb, 3);
        if (f_code == 0 && (avctx->err_recognition & (AV_EF_BITSTREAM|AV_EF_COMPLIANT)))
            return -1;
        f_code += !f_code;
        s->mpeg_f_code[0][0] = f_code;
        s->mpeg_f_code[0][1] = f_code;
    }
    if (s->pict_type == AV_PICTURE_TYPE_B) {
        s->full_pel[1] = get_bits1(&s->gb);
        f_code = get_bits(&s->gb, 3);
        if (f_code == 0 && (avctx->err_recognition & (AV_EF_BITSTREAM|AV_EF_COMPLIANT)))
            return -1;
        f_code += !f_code;
        s->mpeg_f_code[1][0] = f_code;
        s->mpeg_f_code[1][1] = f_code;
    }
    s->current_picture.f.pict_type = s->pict_type;
    s->current_picture.f.key_frame = s->pict_type == AV_PICTURE_TYPE_I;

    if (avctx->debug & FF_DEBUG_PICT_INFO)
        av_log(avctx, AV_LOG_DEBUG, "vbv_delay %d, ref %d type:%d\n", vbv_delay, ref, s->pict_type);

    s->y_dc_scale = 8;
    s->c_dc_scale = 8;
    return 0;
}

static void mpeg_decode_sequence_extension(Mpeg1Context *s1)
{
    MpegEncContext *s= &s1->mpeg_enc_ctx;
    int horiz_size_ext, vert_size_ext;
    int bit_rate_ext;

    skip_bits(&s->gb, 1); /* profile and level esc*/
    s->avctx->profile       = get_bits(&s->gb, 3);
    s->avctx->level         = get_bits(&s->gb, 4);
    s->progressive_sequence = get_bits1(&s->gb); /* progressive_sequence */
    s->chroma_format        = get_bits(&s->gb, 2); /* chroma_format 1=420, 2=422, 3=444 */
    horiz_size_ext          = get_bits(&s->gb, 2);
    vert_size_ext           = get_bits(&s->gb, 2);
    s->width  |= (horiz_size_ext << 12);
    s->height |= (vert_size_ext  << 12);
    bit_rate_ext = get_bits(&s->gb, 12);  /* XXX: handle it */
    s->bit_rate += (bit_rate_ext << 18) * 400;
    skip_bits1(&s->gb); /* marker */
    s->avctx->rc_buffer_size += get_bits(&s->gb, 8) * 1024 * 16 << 10;

    s->low_delay = get_bits1(&s->gb);
    if (s->flags & CODEC_FLAG_LOW_DELAY)
        s->low_delay = 1;

    s1->frame_rate_ext.num = get_bits(&s->gb, 2) + 1;
    s1->frame_rate_ext.den = get_bits(&s->gb, 5) + 1;

    av_dlog(s->avctx, "sequence extension\n");
    s->codec_id      = s->avctx->codec_id = AV_CODEC_ID_MPEG2VIDEO;

    if (s->avctx->debug & FF_DEBUG_PICT_INFO)
        av_log(s->avctx, AV_LOG_DEBUG, "profile: %d, level: %d ps: %d cf:%d vbv buffer: %d, bitrate:%d\n",
               s->avctx->profile, s->avctx->level, s->progressive_sequence, s->chroma_format, s->avctx->rc_buffer_size, s->bit_rate);

}

static void mpeg_decode_sequence_display_extension(Mpeg1Context *s1)
{
    MpegEncContext *s = &s1->mpeg_enc_ctx;
    int color_description, w, h;

    skip_bits(&s->gb, 3); /* video format */
    color_description = get_bits1(&s->gb);
    if (color_description) {
        s->avctx->color_primaries = get_bits(&s->gb, 8);
        s->avctx->color_trc       = get_bits(&s->gb, 8);
        s->avctx->colorspace      = get_bits(&s->gb, 8);
    }
    w = get_bits(&s->gb, 14);
    skip_bits(&s->gb, 1); //marker
    h = get_bits(&s->gb, 14);
    // remaining 3 bits are zero padding

    s1->pan_scan.width  = 16 * w;
    s1->pan_scan.height = 16 * h;

    if (s->avctx->debug & FF_DEBUG_PICT_INFO)
        av_log(s->avctx, AV_LOG_DEBUG, "sde w:%d, h:%d\n", w, h);
}

static void mpeg_decode_picture_display_extension(Mpeg1Context *s1)
{
    MpegEncContext *s = &s1->mpeg_enc_ctx;
    int i, nofco;

    nofco = 1;
    if (s->progressive_sequence) {
        if (s->repeat_first_field) {
            nofco++;
            if (s->top_field_first)
                nofco++;
        }
    } else {
        if (s->picture_structure == PICT_FRAME) {
            nofco++;
            if (s->repeat_first_field)
                nofco++;
        }
    }
    for (i = 0; i < nofco; i++) {
        s1->pan_scan.position[i][0] = get_sbits(&s->gb, 16);
        skip_bits(&s->gb, 1); // marker
        s1->pan_scan.position[i][1] = get_sbits(&s->gb, 16);
        skip_bits(&s->gb, 1); // marker
    }

    if (s->avctx->debug & FF_DEBUG_PICT_INFO)
        av_log(s->avctx, AV_LOG_DEBUG, "pde (%d,%d) (%d,%d) (%d,%d)\n",
               s1->pan_scan.position[0][0], s1->pan_scan.position[0][1],
               s1->pan_scan.position[1][0], s1->pan_scan.position[1][1],
               s1->pan_scan.position[2][0], s1->pan_scan.position[2][1]);
}

static int load_matrix(MpegEncContext *s, uint16_t matrix0[64], uint16_t matrix1[64], int intra)
{
    int i;

    for (i = 0; i < 64; i++) {
        int j = s->dsp.idct_permutation[ff_zigzag_direct[i]];
        int v = get_bits(&s->gb, 8);
        if (v == 0) {
            av_log(s->avctx, AV_LOG_ERROR, "matrix damaged\n");
            return -1;
        }
        if (intra && i == 0 && v != 8) {
            av_log(s->avctx, AV_LOG_DEBUG, "intra matrix specifies invalid DC quantizer %d, ignoring\n", v);
            v = 8; // needed by pink.mpg / issue1046
        }
        matrix0[j] = v;
        if (matrix1)
            matrix1[j] = v;
    }
    return 0;
}

static void mpeg_decode_quant_matrix_extension(MpegEncContext *s)
{
    av_dlog(s->avctx, "matrix extension\n");

    if (get_bits1(&s->gb)) load_matrix(s, s->chroma_intra_matrix, s->intra_matrix, 1);
    if (get_bits1(&s->gb)) load_matrix(s, s->chroma_inter_matrix, s->inter_matrix, 0);
    if (get_bits1(&s->gb)) load_matrix(s, s->chroma_intra_matrix, NULL           , 1);
    if (get_bits1(&s->gb)) load_matrix(s, s->chroma_inter_matrix, NULL           , 0);
}

static void mpeg_decode_picture_coding_extension(Mpeg1Context *s1)
{
    MpegEncContext *s = &s1->mpeg_enc_ctx;

    s->full_pel[0] = s->full_pel[1] = 0;
    s->mpeg_f_code[0][0] = get_bits(&s->gb, 4);
    s->mpeg_f_code[0][1] = get_bits(&s->gb, 4);
    s->mpeg_f_code[1][0] = get_bits(&s->gb, 4);
    s->mpeg_f_code[1][1] = get_bits(&s->gb, 4);
    if (!s->pict_type && s1->mpeg_enc_ctx_allocated) {
        av_log(s->avctx, AV_LOG_ERROR, "Missing picture start code, guessing missing values\n");
        if (s->mpeg_f_code[1][0] == 15 && s->mpeg_f_code[1][1] == 15) {
            if (s->mpeg_f_code[0][0] == 15 && s->mpeg_f_code[0][1] == 15)
                s->pict_type = AV_PICTURE_TYPE_I;
            else
                s->pict_type = AV_PICTURE_TYPE_P;
        } else
            s->pict_type = AV_PICTURE_TYPE_B;
        s->current_picture.f.pict_type = s->pict_type;
        s->current_picture.f.key_frame = s->pict_type == AV_PICTURE_TYPE_I;
    }
    s->mpeg_f_code[0][0] += !s->mpeg_f_code[0][0];
    s->mpeg_f_code[0][1] += !s->mpeg_f_code[0][1];
    s->mpeg_f_code[1][0] += !s->mpeg_f_code[1][0];
    s->mpeg_f_code[1][1] += !s->mpeg_f_code[1][1];

    s->intra_dc_precision         = get_bits(&s->gb, 2);
    s->picture_structure          = get_bits(&s->gb, 2);
    s->top_field_first            = get_bits1(&s->gb);
    s->frame_pred_frame_dct       = get_bits1(&s->gb);
    s->concealment_motion_vectors = get_bits1(&s->gb);
    s->q_scale_type               = get_bits1(&s->gb);
    s->intra_vlc_format           = get_bits1(&s->gb);
    s->alternate_scan             = get_bits1(&s->gb);
    s->repeat_first_field         = get_bits1(&s->gb);
    s->chroma_420_type            = get_bits1(&s->gb);
    s->progressive_frame          = get_bits1(&s->gb);


    if (s->alternate_scan) {
        ff_init_scantable(s->dsp.idct_permutation, &s->inter_scantable, ff_alternate_vertical_scan);
        ff_init_scantable(s->dsp.idct_permutation, &s->intra_scantable, ff_alternate_vertical_scan);
    } else {
        ff_init_scantable(s->dsp.idct_permutation, &s->inter_scantable, ff_zigzag_direct);
        ff_init_scantable(s->dsp.idct_permutation, &s->intra_scantable, ff_zigzag_direct);
    }

    /* composite display not parsed */
    av_dlog(s->avctx, "intra_dc_precision=%d\n", s->intra_dc_precision);
    av_dlog(s->avctx, "picture_structure=%d\n", s->picture_structure);
    av_dlog(s->avctx, "top field first=%d\n", s->top_field_first);
    av_dlog(s->avctx, "repeat first field=%d\n", s->repeat_first_field);
    av_dlog(s->avctx, "conceal=%d\n", s->concealment_motion_vectors);
    av_dlog(s->avctx, "intra_vlc_format=%d\n", s->intra_vlc_format);
    av_dlog(s->avctx, "alternate_scan=%d\n", s->alternate_scan);
    av_dlog(s->avctx, "frame_pred_frame_dct=%d\n", s->frame_pred_frame_dct);
    av_dlog(s->avctx, "progressive_frame=%d\n", s->progressive_frame);
}

static int mpeg_field_start(MpegEncContext *s, const uint8_t *buf, int buf_size)
{
    AVCodecContext *avctx = s->avctx;
    Mpeg1Context *s1 = (Mpeg1Context*)s;

    /* start frame decoding */
    if (s->first_field || s->picture_structure == PICT_FRAME) {
        AVFrameSideData *pan_scan;

        if (ff_MPV_frame_start(s, avctx) < 0)
            return -1;

        ff_mpeg_er_frame_start(s);

        /* first check if we must repeat the frame */
        s->current_picture_ptr->f.repeat_pict = 0;
        if (s->repeat_first_field) {
            if (s->progressive_sequence) {
                if (s->top_field_first)
                    s->current_picture_ptr->f.repeat_pict = 4;
                else
                    s->current_picture_ptr->f.repeat_pict = 2;
            } else if (s->progressive_frame) {
                s->current_picture_ptr->f.repeat_pict = 1;
            }
        }

        pan_scan = av_frame_new_side_data(&s->current_picture_ptr->f,
                                          AV_FRAME_DATA_PANSCAN,
                                          sizeof(s1->pan_scan));
        if (!pan_scan)
            return AVERROR(ENOMEM);
        memcpy(pan_scan->data, &s1->pan_scan, sizeof(s1->pan_scan));

        if (HAVE_THREADS && (avctx->active_thread_type & FF_THREAD_FRAME))
            ff_thread_finish_setup(avctx);
    } else { // second field
        int i;

        if (!s->current_picture_ptr) {
            av_log(s->avctx, AV_LOG_ERROR, "first field missing\n");
            return -1;
        }

        if (s->avctx->hwaccel &&
            (s->avctx->slice_flags & SLICE_FLAG_ALLOW_FIELD)) {
            if (s->avctx->hwaccel->end_frame(s->avctx) < 0)
                av_log(avctx, AV_LOG_ERROR, "hardware accelerator failed to decode first field\n");
        }

        for (i = 0; i < 4; i++) {
            s->current_picture.f.data[i] = s->current_picture_ptr->f.data[i];
            if (s->picture_structure == PICT_BOTTOM_FIELD) {
                s->current_picture.f.data[i] += s->current_picture_ptr->f.linesize[i];
            }
        }
    }

    if (avctx->hwaccel) {
        if (avctx->hwaccel->start_frame(avctx, buf, buf_size) < 0)
            return -1;
    }

// MPV_frame_start will call this function too,
// but we need to call it on every field
    if (CONFIG_MPEG_XVMC_DECODER && s->avctx->xvmc_acceleration)
        if (ff_xvmc_field_start(s, avctx) < 0)
            return -1;

    return 0;
}

#define DECODE_SLICE_ERROR -1
#define DECODE_SLICE_OK     0

/**
 * Decode a slice.
 * MpegEncContext.mb_y must be set to the MB row from the startcode.
 * @return DECODE_SLICE_ERROR if the slice is damaged,
 *         DECODE_SLICE_OK if this slice is OK
 */
static int mpeg_decode_slice(MpegEncContext *s, int mb_y,
                             const uint8_t **buf, int buf_size)
{
    AVCodecContext *avctx = s->avctx;
    const int lowres      = s->avctx->lowres;
    const int field_pic   = s->picture_structure != PICT_FRAME;

    s->resync_mb_x =
    s->resync_mb_y = -1;

    av_assert0(mb_y < s->mb_height);

    init_get_bits(&s->gb, *buf, buf_size * 8);
    if(s->codec_id != AV_CODEC_ID_MPEG1VIDEO && s->mb_height > 2800/16)
        skip_bits(&s->gb, 3);

    ff_mpeg1_clean_buffers(s);
    s->interlaced_dct = 0;

    s->qscale = get_qscale(s);

    if (s->qscale == 0) {
        av_log(s->avctx, AV_LOG_ERROR, "qscale == 0\n");
        return -1;
    }

    /* extra slice info */
    if (skip_1stop_8data_bits(&s->gb) < 0)
        return AVERROR_INVALIDDATA;

    s->mb_x = 0;

    if (mb_y == 0 && s->codec_tag == AV_RL32("SLIF")) {
        skip_bits1(&s->gb);
    } else {
        while (get_bits_left(&s->gb) > 0) {
            int code = get_vlc2(&s->gb, ff_mbincr_vlc.table,
                                MBINCR_VLC_BITS, 2);
            if (code < 0) {
                av_log(s->avctx, AV_LOG_ERROR, "first mb_incr damaged\n");
                return -1;
            }
            if (code >= 33) {
                if (code == 33) {
                    s->mb_x += 33;
                }
                /* otherwise, stuffing, nothing to do */
            } else {
                s->mb_x += code;
                break;
            }
        }
    }

    if (s->mb_x >= (unsigned)s->mb_width) {
        av_log(s->avctx, AV_LOG_ERROR, "initial skip overflow\n");
        return -1;
    }

    if (avctx->hwaccel) {
        const uint8_t *buf_end, *buf_start = *buf - 4; /* include start_code */
        int start_code = -1;
        buf_end = avpriv_find_start_code(buf_start + 2, *buf + buf_size, &start_code);
        if (buf_end < *buf + buf_size)
            buf_end -= 4;
        s->mb_y = mb_y;
        if (avctx->hwaccel->decode_slice(avctx, buf_start, buf_end - buf_start) < 0)
            return DECODE_SLICE_ERROR;
        *buf = buf_end;
        return DECODE_SLICE_OK;
    }

    s->resync_mb_x = s->mb_x;
    s->resync_mb_y = s->mb_y = mb_y;
    s->mb_skip_run = 0;
    ff_init_block_index(s);

    if (s->mb_y == 0 && s->mb_x == 0 && (s->first_field || s->picture_structure == PICT_FRAME)) {
        if (s->avctx->debug & FF_DEBUG_PICT_INFO) {
             av_log(s->avctx, AV_LOG_DEBUG, "qp:%d fc:%2d%2d%2d%2d %s %s %s %s %s dc:%d pstruct:%d fdct:%d cmv:%d qtype:%d ivlc:%d rff:%d %s\n",
                    s->qscale, s->mpeg_f_code[0][0], s->mpeg_f_code[0][1], s->mpeg_f_code[1][0], s->mpeg_f_code[1][1],
                    s->pict_type == AV_PICTURE_TYPE_I ? "I" : (s->pict_type == AV_PICTURE_TYPE_P ? "P" : (s->pict_type == AV_PICTURE_TYPE_B ? "B" : "S")),
                    s->progressive_sequence ? "ps" :"", s->progressive_frame ? "pf" : "", s->alternate_scan ? "alt" :"", s->top_field_first ? "top" :"",
                    s->intra_dc_precision, s->picture_structure, s->frame_pred_frame_dct, s->concealment_motion_vectors,
                    s->q_scale_type, s->intra_vlc_format, s->repeat_first_field, s->chroma_420_type ? "420" :"");
        }
    }

    for (;;) {
        // If 1, we memcpy blocks in xvmcvideo.
        if (CONFIG_MPEG_XVMC_DECODER && s->avctx->xvmc_acceleration > 1)
            ff_xvmc_init_block(s); // set s->block

        if (mpeg_decode_mb(s, s->block) < 0)
            return -1;

        if (s->current_picture.motion_val[0] && !s->encoding) { // note motion_val is normally NULL unless we want to extract the MVs
            const int wrap = s->b8_stride;
            int xy         = s->mb_x * 2 + s->mb_y * 2 * wrap;
            int b8_xy      = 4 * (s->mb_x + s->mb_y * s->mb_stride);
            int motion_x, motion_y, dir, i;

            for (i = 0; i < 2; i++) {
                for (dir = 0; dir < 2; dir++) {
                    if (s->mb_intra || (dir == 1 && s->pict_type != AV_PICTURE_TYPE_B)) {
                        motion_x = motion_y = 0;
                    } else if (s->mv_type == MV_TYPE_16X16 || (s->mv_type == MV_TYPE_FIELD && field_pic)) {
                        motion_x = s->mv[dir][0][0];
                        motion_y = s->mv[dir][0][1];
                    } else /*if ((s->mv_type == MV_TYPE_FIELD) || (s->mv_type == MV_TYPE_16X8))*/ {
                        motion_x = s->mv[dir][i][0];
                        motion_y = s->mv[dir][i][1];
                    }

                    s->current_picture.motion_val[dir][xy    ][0] = motion_x;
                    s->current_picture.motion_val[dir][xy    ][1] = motion_y;
                    s->current_picture.motion_val[dir][xy + 1][0] = motion_x;
                    s->current_picture.motion_val[dir][xy + 1][1] = motion_y;
                    s->current_picture.ref_index [dir][b8_xy    ] =
                    s->current_picture.ref_index [dir][b8_xy + 1] = s->field_select[dir][i];
                    av_assert2(s->field_select[dir][i] == 0 || s->field_select[dir][i] == 1);
                }
                xy += wrap;
                b8_xy +=2;
            }
        }

        s->dest[0] += 16 >> lowres;
        s->dest[1] +=(16 >> lowres) >> s->chroma_x_shift;
        s->dest[2] +=(16 >> lowres) >> s->chroma_x_shift;

        ff_MPV_decode_mb(s, s->block);

        if (++s->mb_x >= s->mb_width) {
            const int mb_size = 16 >> s->avctx->lowres;

            ff_mpeg_draw_horiz_band(s, mb_size*(s->mb_y >> field_pic), mb_size);
            ff_MPV_report_decode_progress(s);

            s->mb_x = 0;
            s->mb_y += 1 << field_pic;

            if (s->mb_y >= s->mb_height) {
                int left   = get_bits_left(&s->gb);
                int is_d10 = s->chroma_format == 2 && s->pict_type == AV_PICTURE_TYPE_I && avctx->profile == 0 && avctx->level == 5
                             && s->intra_dc_precision == 2 && s->q_scale_type == 1 && s->alternate_scan == 0
                             && s->progressive_frame == 0 /* vbv_delay == 0xBBB || 0xE10*/;

                if (left >= 32 && !is_d10) {
                    GetBitContext gb = s->gb;
                    align_get_bits(&gb);
                    if (show_bits(&gb, 24) == 0x060E2B) {
                        av_log(avctx, AV_LOG_DEBUG, "Invalid MXF data found in video stream\n");
                        is_d10 = 1;
                    }
                }

                if (left < 0 || (left && show_bits(&s->gb, FFMIN(left, 23)) && !is_d10)
                    || ((avctx->err_recognition & (AV_EF_BITSTREAM | AV_EF_AGGRESSIVE)) && left > 8)) {
                    av_log(avctx, AV_LOG_ERROR, "end mismatch left=%d %0X\n", left, show_bits(&s->gb, FFMIN(left, 23)));
                    return -1;
                } else
                    goto eos;
            }

            ff_init_block_index(s);
        }

        /* skip mb handling */
        if (s->mb_skip_run == -1) {
            /* read increment again */
            s->mb_skip_run = 0;
            for (;;) {
                int code = get_vlc2(&s->gb, ff_mbincr_vlc.table,
                                    MBINCR_VLC_BITS, 2);
                if (code < 0) {
                    av_log(s->avctx, AV_LOG_ERROR, "mb incr damaged\n");
                    return -1;
                }
                if (code >= 33) {
                    if (code == 33) {
                        s->mb_skip_run += 33;
                    } else if (code == 35) {
                        if (s->mb_skip_run != 0 || show_bits(&s->gb, 15) != 0) {
                            av_log(s->avctx, AV_LOG_ERROR, "slice mismatch\n");
                            return -1;
                        }
                        goto eos; /* end of slice */
                    }
                    /* otherwise, stuffing, nothing to do */
                } else {
                    s->mb_skip_run += code;
                    break;
                }
            }
            if (s->mb_skip_run) {
                int i;
                if (s->pict_type == AV_PICTURE_TYPE_I) {
                    av_log(s->avctx, AV_LOG_ERROR, "skipped MB in I frame at %d %d\n", s->mb_x, s->mb_y);
                    return -1;
                }

                /* skip mb */
                s->mb_intra = 0;
                for (i = 0; i < 12; i++)
                    s->block_last_index[i] = -1;
                if (s->picture_structure == PICT_FRAME)
                    s->mv_type = MV_TYPE_16X16;
                else
                    s->mv_type = MV_TYPE_FIELD;
                if (s->pict_type == AV_PICTURE_TYPE_P) {
                    /* if P type, zero motion vector is implied */
                    s->mv_dir             = MV_DIR_FORWARD;
                    s->mv[0][0][0]        = s->mv[0][0][1]      = 0;
                    s->last_mv[0][0][0]   = s->last_mv[0][0][1] = 0;
                    s->last_mv[0][1][0]   = s->last_mv[0][1][1] = 0;
                    s->field_select[0][0] = (s->picture_structure - 1) & 1;
                } else {
                    /* if B type, reuse previous vectors and directions */
                    s->mv[0][0][0] = s->last_mv[0][0][0];
                    s->mv[0][0][1] = s->last_mv[0][0][1];
                    s->mv[1][0][0] = s->last_mv[1][0][0];
                    s->mv[1][0][1] = s->last_mv[1][0][1];
                }
            }
        }
    }
eos: // end of slice
    *buf += (get_bits_count(&s->gb)-1)/8;
    av_dlog(s, "y %d %d %d %d\n", s->resync_mb_x, s->resync_mb_y, s->mb_x, s->mb_y);
    return 0;
}

static int slice_decode_thread(AVCodecContext *c, void *arg)
{
    MpegEncContext *s   = *(void**)arg;
    const uint8_t *buf  = s->gb.buffer;
    int mb_y            = s->start_mb_y;
    const int field_pic = s->picture_structure != PICT_FRAME;

    s->er.error_count = (3 * (s->end_mb_y - s->start_mb_y) * s->mb_width) >> field_pic;

    for (;;) {
        uint32_t start_code;
        int ret;

        ret = mpeg_decode_slice(s, mb_y, &buf, s->gb.buffer_end - buf);
        emms_c();
        av_dlog(c, "ret:%d resync:%d/%d mb:%d/%d ts:%d/%d ec:%d\n",
                ret, s->resync_mb_x, s->resync_mb_y, s->mb_x, s->mb_y,
                s->start_mb_y, s->end_mb_y, s->er.error_count);
        if (ret < 0) {
            if (c->err_recognition & AV_EF_EXPLODE)
                return ret;
            if (s->resync_mb_x >= 0 && s->resync_mb_y >= 0)
                ff_er_add_slice(&s->er, s->resync_mb_x, s->resync_mb_y, s->mb_x, s->mb_y, ER_AC_ERROR | ER_DC_ERROR | ER_MV_ERROR);
        } else {
            ff_er_add_slice(&s->er, s->resync_mb_x, s->resync_mb_y, s->mb_x-1, s->mb_y, ER_AC_END | ER_DC_END | ER_MV_END);
        }

        if (s->mb_y == s->end_mb_y)
            return 0;

        start_code = -1;
        buf = avpriv_find_start_code(buf, s->gb.buffer_end, &start_code);
        mb_y= start_code - SLICE_MIN_START_CODE;
        if(s->codec_id != AV_CODEC_ID_MPEG1VIDEO && s->mb_height > 2800/16)
            mb_y += (*buf&0xE0)<<2;
        mb_y <<= field_pic;
        if (s->picture_structure == PICT_BOTTOM_FIELD)
            mb_y++;
        if (mb_y < 0 || mb_y >= s->end_mb_y)
            return -1;
    }
}

/**
 * Handle slice ends.
 * @return 1 if it seems to be the last slice
 */
static int slice_end(AVCodecContext *avctx, AVFrame *pict)
{
    Mpeg1Context *s1 = avctx->priv_data;
    MpegEncContext *s = &s1->mpeg_enc_ctx;

    if (!s1->mpeg_enc_ctx_allocated || !s->current_picture_ptr)
        return 0;

    if (s->avctx->hwaccel) {
        if (s->avctx->hwaccel->end_frame(s->avctx) < 0)
            av_log(avctx, AV_LOG_ERROR, "hardware accelerator failed to decode picture\n");
    }

    if (CONFIG_MPEG_XVMC_DECODER && s->avctx->xvmc_acceleration)
        ff_xvmc_field_end(s);

    /* end of slice reached */
    if (/*s->mb_y << field_pic == s->mb_height &&*/ !s->first_field && !s->first_slice) {
        /* end of image */

        ff_er_frame_end(&s->er);

        ff_MPV_frame_end(s);

        if (s->pict_type == AV_PICTURE_TYPE_B || s->low_delay) {
            int ret = av_frame_ref(pict, &s->current_picture_ptr->f);
            if (ret < 0)
                return ret;
            ff_print_debug_info(s, s->current_picture_ptr, pict);
            ff_mpv_export_qp_table(s, pict, s->current_picture_ptr, FF_QSCALE_TYPE_MPEG2);
        } else {
            if (avctx->active_thread_type & FF_THREAD_FRAME)
                s->picture_number++;
            /* latency of 1 frame for I- and P-frames */
            /* XXX: use another variable than picture_number */
            if (s->last_picture_ptr != NULL) {
                int ret = av_frame_ref(pict, &s->last_picture_ptr->f);
                if (ret < 0)
                    return ret;
                ff_print_debug_info(s, s->last_picture_ptr, pict);
                ff_mpv_export_qp_table(s, pict, s->last_picture_ptr, FF_QSCALE_TYPE_MPEG2);
            }
        }

        return 1;
    } else {
        return 0;
    }
}

static int mpeg1_decode_sequence(AVCodecContext *avctx,
                                 const uint8_t *buf, int buf_size)
{
    Mpeg1Context *s1 = avctx->priv_data;
    MpegEncContext *s = &s1->mpeg_enc_ctx;
    int width, height;
    int i, v, j;

    init_get_bits(&s->gb, buf, buf_size*8);

    width  = get_bits(&s->gb, 12);
    height = get_bits(&s->gb, 12);
    if (width == 0 || height == 0) {
        av_log(avctx, AV_LOG_WARNING, "Invalid horizontal or vertical size "
               "value.\n");
        if (avctx->err_recognition & (AV_EF_BITSTREAM | AV_EF_COMPLIANT))
            return AVERROR_INVALIDDATA;
    }
    s->aspect_ratio_info = get_bits(&s->gb, 4);
    if (s->aspect_ratio_info == 0) {
        av_log(avctx, AV_LOG_ERROR, "aspect ratio has forbidden 0 value\n");
        if (avctx->err_recognition & (AV_EF_BITSTREAM | AV_EF_COMPLIANT))
            return -1;
    }
    s->frame_rate_index = get_bits(&s->gb, 4);
    if (s->frame_rate_index == 0 || s->frame_rate_index > 13)
        return -1;
    s->bit_rate = get_bits(&s->gb, 18) * 400;
    if (get_bits1(&s->gb) == 0) /* marker */
        return -1;
    s->width  = width;
    s->height = height;

    s->avctx->rc_buffer_size = get_bits(&s->gb, 10) * 1024 * 16;
    skip_bits(&s->gb, 1);

    /* get matrix */
    if (get_bits1(&s->gb)) {
        load_matrix(s, s->chroma_intra_matrix, s->intra_matrix, 1);
    } else {
        for (i = 0; i < 64; i++) {
            j = s->dsp.idct_permutation[i];
            v = ff_mpeg1_default_intra_matrix[i];
            s->intra_matrix[j]        = v;
            s->chroma_intra_matrix[j] = v;
        }
    }
    if (get_bits1(&s->gb)) {
        load_matrix(s, s->chroma_inter_matrix, s->inter_matrix, 0);
    } else {
        for (i = 0; i < 64; i++) {
            int j = s->dsp.idct_permutation[i];
            v = ff_mpeg1_default_non_intra_matrix[i];
            s->inter_matrix[j]        = v;
            s->chroma_inter_matrix[j] = v;
        }
    }

    if (show_bits(&s->gb, 23) != 0) {
        av_log(s->avctx, AV_LOG_ERROR, "sequence header damaged\n");
        return -1;
    }

    /* we set MPEG-2 parameters so that it emulates MPEG-1 */
    s->progressive_sequence = 1;
    s->progressive_frame    = 1;
    s->picture_structure    = PICT_FRAME;
    s->first_field          = 0;
    s->frame_pred_frame_dct = 1;
    s->chroma_format        = 1;
    s->codec_id             = s->avctx->codec_id = AV_CODEC_ID_MPEG1VIDEO;
    s->out_format           = FMT_MPEG1;
    s->swap_uv              = 0; // AFAIK VCR2 does not have SEQ_HEADER
    if (s->flags & CODEC_FLAG_LOW_DELAY)
        s->low_delay = 1;

    if (s->avctx->debug & FF_DEBUG_PICT_INFO)
        av_log(s->avctx, AV_LOG_DEBUG, "vbv buffer: %d, bitrate:%d\n",
               s->avctx->rc_buffer_size, s->bit_rate);

    return 0;
}

static int vcr2_init_sequence(AVCodecContext *avctx)
{
    Mpeg1Context *s1 = avctx->priv_data;
    MpegEncContext *s = &s1->mpeg_enc_ctx;
    int i, v;

    /* start new MPEG-1 context decoding */
    s->out_format = FMT_MPEG1;
    if (s1->mpeg_enc_ctx_allocated) {
        ff_MPV_common_end(s);
        s1->mpeg_enc_ctx_allocated = 0;
    }
    s->width  = avctx->coded_width;
    s->height = avctx->coded_height;
    avctx->has_b_frames = 0; // true?
    s->low_delay = 1;

    avctx->pix_fmt = mpeg_get_pixelformat(avctx);
<<<<<<< HEAD
    setup_hwaccel_for_pixfmt(avctx);
=======
    avctx->hwaccel = ff_find_hwaccel(avctx);

    if (avctx->pix_fmt == AV_PIX_FMT_XVMC_MPEG2_IDCT || avctx->hwaccel)
        if (avctx->idct_algo == FF_IDCT_AUTO)
            avctx->idct_algo = FF_IDCT_SIMPLE;
>>>>>>> 08303d77

    if (ff_MPV_common_init(s) < 0)
        return -1;
    s1->mpeg_enc_ctx_allocated = 1;

    for (i = 0; i < 64; i++) {
        int j = s->dsp.idct_permutation[i];
        v = ff_mpeg1_default_intra_matrix[i];
        s->intra_matrix[j]        = v;
        s->chroma_intra_matrix[j] = v;

        v = ff_mpeg1_default_non_intra_matrix[i];
        s->inter_matrix[j]        = v;
        s->chroma_inter_matrix[j] = v;
    }

    s->progressive_sequence  = 1;
    s->progressive_frame     = 1;
    s->picture_structure     = PICT_FRAME;
    s->first_field           = 0;
    s->frame_pred_frame_dct  = 1;
    s->chroma_format         = 1;
    if (s->codec_tag == AV_RL32("BW10")) {
        s->codec_id              = s->avctx->codec_id = AV_CODEC_ID_MPEG1VIDEO;
    } else {
        exchange_uv(s); // common init reset pblocks, so we swap them here
        s->swap_uv = 1; // in case of xvmc we need to swap uv for each MB
        s->codec_id              = s->avctx->codec_id = AV_CODEC_ID_MPEG2VIDEO;
    }
    s1->save_width           = s->width;
    s1->save_height          = s->height;
    s1->save_progressive_seq = s->progressive_sequence;
    return 0;
}


static void mpeg_decode_user_data(AVCodecContext *avctx,
                                  const uint8_t *p, int buf_size)
{
    Mpeg1Context *s = avctx->priv_data;
    const uint8_t *buf_end = p + buf_size;

    if(buf_size > 29){
        int i;
        for(i=0; i<20; i++)
            if(!memcmp(p+i, "\0TMPGEXS\0", 9)){
                s->tmpgexs= 1;
            }

/*        for(i=0; !(!p[i-2] && !p[i-1] && p[i]==1) && i<buf_size; i++){
            av_log(avctx, AV_LOG_ERROR, "%c", p[i]);
        }
            av_log(avctx, AV_LOG_ERROR, "\n");*/
    }

    /* we parse the DTG active format information */
    if (buf_end - p >= 5 &&
        p[0] == 'D' && p[1] == 'T' && p[2] == 'G' && p[3] == '1') {
        int flags = p[4];
        p += 5;
        if (flags & 0x80) {
            /* skip event id */
            p += 2;
        }
        if (flags & 0x40) {
            if (buf_end - p < 1)
                return;
            avctx->dtg_active_format = p[0] & 0x0f;
        }
    }
}

static void mpeg_decode_gop(AVCodecContext *avctx,
                            const uint8_t *buf, int buf_size)
{
    Mpeg1Context *s1  = avctx->priv_data;
    MpegEncContext *s = &s1->mpeg_enc_ctx;
    int broken_link;
    int64_t tc;

    init_get_bits(&s->gb, buf, buf_size*8);

    tc = avctx->timecode_frame_start = get_bits(&s->gb, 25);

    s->closed_gop = get_bits1(&s->gb);
    /*broken_link indicate that after editing the
      reference frames of the first B-Frames after GOP I-Frame
      are missing (open gop)*/
    broken_link = get_bits1(&s->gb);

    if (s->avctx->debug & FF_DEBUG_PICT_INFO) {
        char tcbuf[AV_TIMECODE_STR_SIZE];
        av_timecode_make_mpeg_tc_string(tcbuf, tc);
        av_log(s->avctx, AV_LOG_DEBUG,
               "GOP (%s) closed_gop=%d broken_link=%d\n",
               tcbuf, s->closed_gop, broken_link);
    }
}

static int decode_chunks(AVCodecContext *avctx,
                         AVFrame *picture, int *got_output,
                         const uint8_t *buf, int buf_size)
{
    Mpeg1Context *s = avctx->priv_data;
    MpegEncContext *s2 = &s->mpeg_enc_ctx;
    const uint8_t *buf_ptr = buf;
    const uint8_t *buf_end = buf + buf_size;
    int ret, input_size;
    int last_code = 0, skip_frame = 0;
    int picture_start_code_seen = 0;

    for (;;) {
        /* find next start code */
        uint32_t start_code = -1;
        buf_ptr = avpriv_find_start_code(buf_ptr, buf_end, &start_code);
        if (start_code > 0x1ff) {
            if (!skip_frame) {
                if (HAVE_THREADS && (avctx->active_thread_type & FF_THREAD_SLICE) &&
                    !avctx->hwaccel) {
                    int i;
                    av_assert0(avctx->thread_count > 1);

                    avctx->execute(avctx, slice_decode_thread,  &s2->thread_context[0], NULL, s->slice_count, sizeof(void*));
                    for (i = 0; i < s->slice_count; i++)
                        s2->er.error_count += s2->thread_context[i]->er.error_count;
                }

                if ((CONFIG_MPEG_VDPAU_DECODER || CONFIG_MPEG1_VDPAU_DECODER)
                    && uses_vdpau(avctx))
                    ff_vdpau_mpeg_picture_complete(s2, buf, buf_size, s->slice_count);

                ret = slice_end(avctx, picture);
                if (ret < 0)
                    return ret;
                else if (ret) {
                    if (s2->last_picture_ptr || s2->low_delay) //FIXME merge with the stuff in mpeg_decode_slice
                        *got_output = 1;
                }
            }
            s2->pict_type = 0;

            if (avctx->err_recognition & AV_EF_EXPLODE && s2->er.error_count)
                return AVERROR_INVALIDDATA;

            return FFMAX(0, buf_ptr - buf - s2->parse_context.last_index);
        }

        input_size = buf_end - buf_ptr;

        if (avctx->debug & FF_DEBUG_STARTCODE) {
            av_log(avctx, AV_LOG_DEBUG, "%3X at %td left %d\n", start_code, buf_ptr-buf, input_size);
        }

        /* prepare data for next start code */
        switch (start_code) {
        case SEQ_START_CODE:
            if (last_code == 0) {
                mpeg1_decode_sequence(avctx, buf_ptr, input_size);
                if(buf != avctx->extradata)
                    s->sync=1;
            } else {
                av_log(avctx, AV_LOG_ERROR, "ignoring SEQ_START_CODE after %X\n", last_code);
                if (avctx->err_recognition & AV_EF_EXPLODE)
                    return AVERROR_INVALIDDATA;
            }
            break;

        case PICTURE_START_CODE:
            if (picture_start_code_seen && s2->picture_structure == PICT_FRAME) {
               /* If it's a frame picture, there can't be more than one picture header.
                  Yet, it does happen and we need to handle it. */
               av_log(avctx, AV_LOG_WARNING, "ignoring extra picture following a frame-picture\n");
               break;
            }
            picture_start_code_seen = 1;

            if (s2->width <= 0 || s2->height <= 0) {
                av_log(avctx, AV_LOG_ERROR, "Invalid frame dimensions %dx%d.\n",
                       s2->width, s2->height);
                return AVERROR_INVALIDDATA;
            }

            if(s->tmpgexs){
                s2->intra_dc_precision= 3;
                s2->intra_matrix[0]= 1;
            }
            if (HAVE_THREADS && (avctx->active_thread_type & FF_THREAD_SLICE) &&
                !avctx->hwaccel && s->slice_count) {
                int i;

                avctx->execute(avctx, slice_decode_thread,
                               s2->thread_context, NULL,
                               s->slice_count, sizeof(void*));
                for (i = 0; i < s->slice_count; i++)
                    s2->er.error_count += s2->thread_context[i]->er.error_count;
                s->slice_count = 0;
            }
            if (last_code == 0 || last_code == SLICE_MIN_START_CODE) {
                ret = mpeg_decode_postinit(avctx);
                if (ret < 0) {
                    av_log(avctx, AV_LOG_ERROR, "mpeg_decode_postinit() failure\n");
                    return ret;
                }

                /* we have a complete image: we try to decompress it */
                if (mpeg1_decode_picture(avctx, buf_ptr, input_size) < 0)
                    s2->pict_type = 0;
                s2->first_slice = 1;
                last_code = PICTURE_START_CODE;
            } else {
                av_log(avctx, AV_LOG_ERROR, "ignoring pic after %X\n", last_code);
                if (avctx->err_recognition & AV_EF_EXPLODE)
                    return AVERROR_INVALIDDATA;
            }
            break;
        case EXT_START_CODE:
            init_get_bits(&s2->gb, buf_ptr, input_size*8);

            switch (get_bits(&s2->gb, 4)) {
            case 0x1:
                if (last_code == 0) {
                mpeg_decode_sequence_extension(s);
                } else {
                    av_log(avctx, AV_LOG_ERROR, "ignoring seq ext after %X\n", last_code);
                    if (avctx->err_recognition & AV_EF_EXPLODE)
                        return AVERROR_INVALIDDATA;
                }
                break;
            case 0x2:
                mpeg_decode_sequence_display_extension(s);
                break;
            case 0x3:
                mpeg_decode_quant_matrix_extension(s2);
                break;
            case 0x7:
                mpeg_decode_picture_display_extension(s);
                break;
            case 0x8:
                if (last_code == PICTURE_START_CODE) {
                    mpeg_decode_picture_coding_extension(s);
                } else {
                    av_log(avctx, AV_LOG_ERROR, "ignoring pic cod ext after %X\n", last_code);
                    if (avctx->err_recognition & AV_EF_EXPLODE)
                        return AVERROR_INVALIDDATA;
                }
                break;
            }
            break;
        case USER_START_CODE:
            mpeg_decode_user_data(avctx, buf_ptr, input_size);
            break;
        case GOP_START_CODE:
            if (last_code == 0) {
                s2->first_field=0;
                mpeg_decode_gop(avctx, buf_ptr, input_size);
                s->sync=1;
            } else {
                av_log(avctx, AV_LOG_ERROR, "ignoring GOP_START_CODE after %X\n", last_code);
                if (avctx->err_recognition & AV_EF_EXPLODE)
                    return AVERROR_INVALIDDATA;
            }
            break;
        default:
            if (start_code >= SLICE_MIN_START_CODE &&
                start_code <= SLICE_MAX_START_CODE && last_code == PICTURE_START_CODE) {

                if (s2->progressive_sequence && !s2->progressive_frame) {
                    s2->progressive_frame = 1;
                    av_log(s2->avctx, AV_LOG_ERROR, "interlaced frame in progressive sequence, ignoring\n");
                }

                if (s2->picture_structure == 0 || (s2->progressive_frame && s2->picture_structure != PICT_FRAME)) {
                    av_log(s2->avctx, AV_LOG_ERROR, "picture_structure %d invalid, ignoring\n", s2->picture_structure);
                    s2->picture_structure = PICT_FRAME;
                }

                if (s2->progressive_sequence && !s2->frame_pred_frame_dct) {
                    av_log(s2->avctx, AV_LOG_WARNING, "invalid frame_pred_frame_dct\n");
                }

                if (s2->picture_structure == PICT_FRAME) {
                    s2->first_field = 0;
                    s2->v_edge_pos  = 16 * s2->mb_height;
                } else {
                    s2->first_field ^= 1;
                    s2->v_edge_pos   = 8 * s2->mb_height;
                    memset(s2->mbskip_table, 0, s2->mb_stride * s2->mb_height);
                }
            }
            if (start_code >= SLICE_MIN_START_CODE &&
                start_code <= SLICE_MAX_START_CODE && last_code != 0) {
                const int field_pic = s2->picture_structure != PICT_FRAME;
                int mb_y = start_code - SLICE_MIN_START_CODE;
                last_code = SLICE_MIN_START_CODE;
                if(s2->codec_id != AV_CODEC_ID_MPEG1VIDEO && s2->mb_height > 2800/16)
                    mb_y += (*buf_ptr&0xE0)<<2;

                mb_y <<= field_pic;
                if (s2->picture_structure == PICT_BOTTOM_FIELD)
                    mb_y++;

                if (buf_end - buf_ptr < 2) {
                    av_log(s2->avctx, AV_LOG_ERROR, "slice too small\n");
                    return AVERROR_INVALIDDATA;
                }

                if (mb_y >= s2->mb_height) {
                    av_log(s2->avctx, AV_LOG_ERROR, "slice below image (%d >= %d)\n", mb_y, s2->mb_height);
                    return -1;
                }

                if (s2->last_picture_ptr == NULL) {
                /* Skip B-frames if we do not have reference frames and gop is not closed */
                    if (s2->pict_type == AV_PICTURE_TYPE_B) {
                        if (!s2->closed_gop) {
                            skip_frame = 1;
                            break;
                        }
                    }
                }
                if (s2->pict_type == AV_PICTURE_TYPE_I || (s2->flags2 & CODEC_FLAG2_SHOW_ALL))
                    s->sync=1;
                if (s2->next_picture_ptr == NULL) {
                /* Skip P-frames if we do not have a reference frame or we have an invalid header. */
                    if (s2->pict_type == AV_PICTURE_TYPE_P && !s->sync) {
                        skip_frame = 1;
                        break;
                    }
                }
                if ((avctx->skip_frame >= AVDISCARD_NONREF && s2->pict_type == AV_PICTURE_TYPE_B) ||
                    (avctx->skip_frame >= AVDISCARD_NONKEY && s2->pict_type != AV_PICTURE_TYPE_I) ||
                     avctx->skip_frame >= AVDISCARD_ALL) {
                    skip_frame = 1;
                    break;
                }

                if (!s->mpeg_enc_ctx_allocated)
                    break;

                if (s2->codec_id == AV_CODEC_ID_MPEG2VIDEO) {
                    if (mb_y < avctx->skip_top || mb_y >= s2->mb_height - avctx->skip_bottom)
                        break;
                }

                if (!s2->pict_type) {
                    av_log(avctx, AV_LOG_ERROR, "Missing picture start code\n");
                    if (avctx->err_recognition & AV_EF_EXPLODE)
                        return AVERROR_INVALIDDATA;
                    break;
                }

                if (s2->first_slice) {
                    skip_frame = 0;
                    s2->first_slice = 0;
                    if (mpeg_field_start(s2, buf, buf_size) < 0)
                        return -1;
                }
                if (!s2->current_picture_ptr) {
                    av_log(avctx, AV_LOG_ERROR, "current_picture not initialized\n");
                    return AVERROR_INVALIDDATA;
                }

                if (uses_vdpau(avctx)) {
                    s->slice_count++;
                    break;
                }

                if (HAVE_THREADS && (avctx->active_thread_type & FF_THREAD_SLICE) &&
                    !avctx->hwaccel) {
                    int threshold = (s2->mb_height * s->slice_count +
                                     s2->slice_context_count / 2) /
                                    s2->slice_context_count;
                    av_assert0(avctx->thread_count > 1);
                    if (threshold <= mb_y) {
                        MpegEncContext *thread_context = s2->thread_context[s->slice_count];

                        thread_context->start_mb_y = mb_y;
                        thread_context->end_mb_y   = s2->mb_height;
                        if (s->slice_count) {
                            s2->thread_context[s->slice_count-1]->end_mb_y = mb_y;
                            ret = ff_update_duplicate_context(thread_context,
                                                              s2);
                            if (ret < 0)
                                return ret;
                        }
                        init_get_bits(&thread_context->gb, buf_ptr, input_size*8);
                        s->slice_count++;
                    }
                    buf_ptr += 2; // FIXME add minimum number of bytes per slice
                } else {
                    ret = mpeg_decode_slice(s2, mb_y, &buf_ptr, input_size);
                    emms_c();

                    if (ret < 0) {
                        if (avctx->err_recognition & AV_EF_EXPLODE)
                            return ret;
                        if (s2->resync_mb_x >= 0 && s2->resync_mb_y >= 0)
                            ff_er_add_slice(&s2->er, s2->resync_mb_x, s2->resync_mb_y, s2->mb_x, s2->mb_y, ER_AC_ERROR | ER_DC_ERROR | ER_MV_ERROR);
                    } else {
                        ff_er_add_slice(&s2->er, s2->resync_mb_x, s2->resync_mb_y, s2->mb_x-1, s2->mb_y, ER_AC_END | ER_DC_END | ER_MV_END);
                    }
                }
            }
            break;
        }
    }
}

static int mpeg_decode_frame(AVCodecContext *avctx,
                             void *data, int *got_output,
                             AVPacket *avpkt)
{
    const uint8_t *buf = avpkt->data;
    int ret;
    int buf_size = avpkt->size;
    Mpeg1Context *s = avctx->priv_data;
    AVFrame *picture = data;
    MpegEncContext *s2 = &s->mpeg_enc_ctx;
    av_dlog(avctx, "fill_buffer\n");

    if (buf_size == 0 || (buf_size == 4 && AV_RB32(buf) == SEQ_END_CODE)) {
        /* special case for last picture */
        if (s2->low_delay == 0 && s2->next_picture_ptr) {
            int ret = av_frame_ref(picture, &s2->next_picture_ptr->f);
            if (ret < 0)
                return ret;

            s2->next_picture_ptr = NULL;

            *got_output = 1;
        }
        return buf_size;
    }

    if (s2->flags & CODEC_FLAG_TRUNCATED) {
        int next = ff_mpeg1_find_frame_end(&s2->parse_context, buf, buf_size, NULL);

        if (ff_combine_frame(&s2->parse_context, next, (const uint8_t **)&buf, &buf_size) < 0)
            return buf_size;
    }

    s2->codec_tag = avpriv_toupper4(avctx->codec_tag);
    if (s->mpeg_enc_ctx_allocated == 0 && (   s2->codec_tag == AV_RL32("VCR2")
                                           || s2->codec_tag == AV_RL32("BW10")
                                          ))
        vcr2_init_sequence(avctx);

    s->slice_count = 0;

    if (avctx->extradata && !s->extradata_decoded) {
        ret = decode_chunks(avctx, picture, got_output, avctx->extradata, avctx->extradata_size);
        if(*got_output) {
            av_log(avctx, AV_LOG_ERROR, "picture in extradata\n");
            *got_output = 0;
        }
        s->extradata_decoded = 1;
        if (ret < 0 && (avctx->err_recognition & AV_EF_EXPLODE)) {
            s2->current_picture_ptr = NULL;
            return ret;
        }
    }

    ret = decode_chunks(avctx, picture, got_output, buf, buf_size);
    if (ret<0 || *got_output)
        s2->current_picture_ptr = NULL;

    return ret;
}


static void flush(AVCodecContext *avctx)
{
    Mpeg1Context *s = avctx->priv_data;

    s->sync=0;

    ff_mpeg_flush(avctx);
}

static av_cold int mpeg_decode_end(AVCodecContext *avctx)
{
    Mpeg1Context *s = avctx->priv_data;

    if (s->mpeg_enc_ctx_allocated)
        ff_MPV_common_end(&s->mpeg_enc_ctx);
    return 0;
}

static const AVProfile mpeg2_video_profiles[] = {
    { FF_PROFILE_MPEG2_422,          "4:2:2"              },
    { FF_PROFILE_MPEG2_HIGH,         "High"               },
    { FF_PROFILE_MPEG2_SS,           "Spatially Scalable" },
    { FF_PROFILE_MPEG2_SNR_SCALABLE, "SNR Scalable"       },
    { FF_PROFILE_MPEG2_MAIN,         "Main"               },
    { FF_PROFILE_MPEG2_SIMPLE,       "Simple"             },
    { FF_PROFILE_RESERVED,           "Reserved"           },
    { FF_PROFILE_RESERVED,           "Reserved"           },
    { FF_PROFILE_UNKNOWN },
};


AVCodec ff_mpeg1video_decoder = {
    .name                  = "mpeg1video",
    .long_name             = NULL_IF_CONFIG_SMALL("MPEG-1 video"),
    .type                  = AVMEDIA_TYPE_VIDEO,
    .id                    = AV_CODEC_ID_MPEG1VIDEO,
    .priv_data_size        = sizeof(Mpeg1Context),
    .init                  = mpeg_decode_init,
    .close                 = mpeg_decode_end,
    .decode                = mpeg_decode_frame,
    .capabilities          = CODEC_CAP_DRAW_HORIZ_BAND | CODEC_CAP_DR1 |
                             CODEC_CAP_TRUNCATED | CODEC_CAP_DELAY |
                             CODEC_CAP_SLICE_THREADS,
    .flush                 = flush,
    .max_lowres            = 3,
    .update_thread_context = ONLY_IF_THREADS_ENABLED(mpeg_decode_update_thread_context)
};

AVCodec ff_mpeg2video_decoder = {
    .name           = "mpeg2video",
    .long_name      = NULL_IF_CONFIG_SMALL("MPEG-2 video"),
    .type           = AVMEDIA_TYPE_VIDEO,
    .id             = AV_CODEC_ID_MPEG2VIDEO,
    .priv_data_size = sizeof(Mpeg1Context),
    .init           = mpeg_decode_init,
    .close          = mpeg_decode_end,
    .decode         = mpeg_decode_frame,
    .capabilities   = CODEC_CAP_DRAW_HORIZ_BAND | CODEC_CAP_DR1 |
                      CODEC_CAP_TRUNCATED | CODEC_CAP_DELAY |
                      CODEC_CAP_SLICE_THREADS,
    .flush          = flush,
    .max_lowres     = 3,
    .profiles       = NULL_IF_CONFIG_SMALL(mpeg2_video_profiles),
};

//legacy decoder
AVCodec ff_mpegvideo_decoder = {
    .name           = "mpegvideo",
    .long_name      = NULL_IF_CONFIG_SMALL("MPEG-1 video"),
    .type           = AVMEDIA_TYPE_VIDEO,
    .id             = AV_CODEC_ID_MPEG2VIDEO,
    .priv_data_size = sizeof(Mpeg1Context),
    .init           = mpeg_decode_init,
    .close          = mpeg_decode_end,
    .decode         = mpeg_decode_frame,
    .capabilities   = CODEC_CAP_DRAW_HORIZ_BAND | CODEC_CAP_DR1 | CODEC_CAP_TRUNCATED | CODEC_CAP_DELAY | CODEC_CAP_SLICE_THREADS,
    .flush          = flush,
    .max_lowres     = 3,
};

#if CONFIG_MPEG_XVMC_DECODER
static av_cold int mpeg_mc_decode_init(AVCodecContext *avctx)
{
    if (avctx->active_thread_type & FF_THREAD_SLICE)
        return -1;
    if (!(avctx->slice_flags & SLICE_FLAG_CODED_ORDER))
        return -1;
    if (!(avctx->slice_flags & SLICE_FLAG_ALLOW_FIELD)) {
        av_dlog(avctx, "mpeg12.c: XvMC decoder will work better if SLICE_FLAG_ALLOW_FIELD is set\n");
    }
    mpeg_decode_init(avctx);

    avctx->pix_fmt           = AV_PIX_FMT_XVMC_MPEG2_IDCT;
    avctx->xvmc_acceleration = 2; // 2 - the blocks are packed!

    return 0;
}

AVCodec ff_mpeg_xvmc_decoder = {
    .name           = "mpegvideo_xvmc",
    .long_name      = NULL_IF_CONFIG_SMALL("MPEG-1/2 video XvMC (X-Video Motion Compensation)"),
    .type           = AVMEDIA_TYPE_VIDEO,
    .id             = AV_CODEC_ID_MPEG2VIDEO_XVMC,
    .priv_data_size = sizeof(Mpeg1Context),
    .init           = mpeg_mc_decode_init,
    .close          = mpeg_decode_end,
    .decode         = mpeg_decode_frame,
    .capabilities   = CODEC_CAP_DRAW_HORIZ_BAND | CODEC_CAP_DR1 |
                      CODEC_CAP_TRUNCATED| CODEC_CAP_HWACCEL | CODEC_CAP_DELAY,
    .flush          = flush,
};

#endif

#if CONFIG_MPEG_VDPAU_DECODER
AVCodec ff_mpeg_vdpau_decoder = {
    .name           = "mpegvideo_vdpau",
    .long_name      = NULL_IF_CONFIG_SMALL("MPEG-1/2 video (VDPAU acceleration)"),
    .type           = AVMEDIA_TYPE_VIDEO,
    .id             = AV_CODEC_ID_MPEG2VIDEO,
    .priv_data_size = sizeof(Mpeg1Context),
    .init           = mpeg_decode_init,
    .close          = mpeg_decode_end,
    .decode         = mpeg_decode_frame,
    .capabilities   = CODEC_CAP_DR1 | CODEC_CAP_TRUNCATED |
                      CODEC_CAP_HWACCEL_VDPAU | CODEC_CAP_DELAY,
    .flush          = flush,
};
#endif

#if CONFIG_MPEG1_VDPAU_DECODER
AVCodec ff_mpeg1_vdpau_decoder = {
    .name           = "mpeg1video_vdpau",
    .long_name      = NULL_IF_CONFIG_SMALL("MPEG-1 video (VDPAU acceleration)"),
    .type           = AVMEDIA_TYPE_VIDEO,
    .id             = AV_CODEC_ID_MPEG1VIDEO,
    .priv_data_size = sizeof(Mpeg1Context),
    .init           = mpeg_decode_init,
    .close          = mpeg_decode_end,
    .decode         = mpeg_decode_frame,
    .capabilities   = CODEC_CAP_DR1 | CODEC_CAP_TRUNCATED |
                      CODEC_CAP_HWACCEL_VDPAU | CODEC_CAP_DELAY,
    .flush          = flush,
};
#endif<|MERGE_RESOLUTION|>--- conflicted
+++ resolved
@@ -1180,7 +1180,7 @@
     } else if (!avctx->xvmc_acceleration) {
         avctx->xvmc_acceleration = 2;
     }
-    avctx->hwaccel = ff_find_hwaccel(avctx->codec->id, avctx->pix_fmt);
+    avctx->hwaccel = ff_find_hwaccel(avctx);
     // until then pix_fmt may be changed right after codec init
     if (avctx->pix_fmt == AV_PIX_FMT_XVMC_MPEG2_IDCT ||
         avctx->hwaccel || uses_vdpau(avctx))
@@ -1287,16 +1287,7 @@
         } // MPEG-2
 
         avctx->pix_fmt = mpeg_get_pixelformat(avctx);
-<<<<<<< HEAD
         setup_hwaccel_for_pixfmt(avctx);
-=======
-        avctx->hwaccel = ff_find_hwaccel(avctx);
-        // until then pix_fmt may be changed right after codec init
-        if (avctx->pix_fmt == AV_PIX_FMT_XVMC_MPEG2_IDCT ||
-            avctx->hwaccel)
-            if (avctx->idct_algo == FF_IDCT_AUTO)
-                avctx->idct_algo = FF_IDCT_SIMPLE;
->>>>>>> 08303d77
 
         /* Quantization matrices may need reordering
          * if DCT permutation is changed. */
@@ -2056,15 +2047,7 @@
     s->low_delay = 1;
 
     avctx->pix_fmt = mpeg_get_pixelformat(avctx);
-<<<<<<< HEAD
     setup_hwaccel_for_pixfmt(avctx);
-=======
-    avctx->hwaccel = ff_find_hwaccel(avctx);
-
-    if (avctx->pix_fmt == AV_PIX_FMT_XVMC_MPEG2_IDCT || avctx->hwaccel)
-        if (avctx->idct_algo == FF_IDCT_AUTO)
-            avctx->idct_algo = FF_IDCT_SIMPLE;
->>>>>>> 08303d77
 
     if (ff_MPV_common_init(s) < 0)
         return -1;
