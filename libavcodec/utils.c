--- conflicted
+++ resolved
@@ -351,52 +351,9 @@
     if (buf_size < 0)
         return AVERROR(EINVAL);
 
-<<<<<<< HEAD
-    /* allocate InternalBuffer if needed */
-    if (!avci->buffer) {
-        avci->buffer = av_mallocz(sizeof(InternalBuffer));
-        if (!avci->buffer)
-            return AVERROR(ENOMEM);
-    }
-    buf = avci->buffer;
-
-    /* if there is a previously-used internal buffer, check its size and
-     * channel count to see if we can reuse it */
-    if (buf->extended_data) {
-        /* if current buffer is too small, free it */
-        if (buf->extended_data[0] && buf_size > buf->audio_data_size) {
-            av_free(buf->extended_data[0]);
-            if (buf->extended_data != buf->data)
-                av_free(buf->extended_data);
-            buf->extended_data = NULL;
-            buf->data[0]       = NULL;
-        }
-        /* if number of channels has changed, reset and/or free extended data
-         * pointers but leave data buffer in buf->data[0] for reuse */
-        if (buf->nb_channels != avctx->channels) {
-            if (buf->extended_data != buf->data)
-                av_free(buf->extended_data);
-            buf->extended_data = NULL;
-        }
-    }
-
-    /* if there is no previous buffer or the previous buffer cannot be used
-     * as-is, allocate a new buffer and/or rearrange the channel pointers */
-    if (!buf->extended_data) {
-        if (!buf->data[0]) {
-            if (!(buf->data[0] = av_mallocz(buf_size)))
-                return AVERROR(ENOMEM);
-            buf->audio_data_size = buf_size;
-        }
-        if ((ret = avcodec_fill_audio_frame(frame, avctx->channels,
-                                            avctx->sample_fmt, buf->data[0],
-                                            buf->audio_data_size, 0)) < 0)
-            return ret;
-=======
     frame->data[0] = av_mallocz(buf_size);
     if (!frame->data[0])
         return AVERROR(ENOMEM);
->>>>>>> e57c4706
 
     ret = avcodec_fill_audio_frame(frame, avctx->channels, avctx->sample_fmt,
                                    frame->data[0], buf_size, 0);
@@ -2270,22 +2227,7 @@
 static void audio_free_buffers(AVCodecContext *avctx)
 {
     AVCodecInternal *avci = avctx->internal;
-<<<<<<< HEAD
-    InternalBuffer *buf;
-
-    if (!avci->buffer)
-        return;
-    buf = avci->buffer;
-
-    if (buf->extended_data) {
-        av_free(buf->extended_data[0]);
-        if (buf->extended_data != buf->data)
-            av_freep(&buf->extended_data);
-    }
-    av_freep(&avci->buffer);
-=======
     av_freep(&avci->audio_data);
->>>>>>> e57c4706
 }
 
 void avcodec_default_free_buffers(AVCodecContext *avctx)
