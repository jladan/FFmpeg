--- conflicted
+++ resolved
@@ -4159,27 +4159,10 @@
                 ff_h264_decode_seq_parameter_set(h);
             }
 
-<<<<<<< HEAD
-            if (s->flags & CODEC_FLAG_LOW_DELAY ||
-                (h->sps.bitstream_restriction_flag &&
-                 !h->sps.num_reorder_frames)) {
-                if (s->avctx->has_b_frames > 1 || h->delayed_pic[0])
-                    av_log(avctx, AV_LOG_WARNING, "Delayed frames seen "
-                           "reenabling low delay requires a codec "
-                           "flush.\n");
-                else
-                    s->low_delay = 1;
-            }
-
-            if(avctx->has_b_frames < 2)
-                avctx->has_b_frames= !s->low_delay;
-
-=======
             if (h264_set_parameter_from_sps(h) < 0) {
                 buf_index = -1;
                 goto end;
             }
->>>>>>> 6f4404b2
             break;
         case NAL_PPS:
             init_get_bits(&s->gb, ptr, bit_length);
