/*
 * Format Conversion Utils
 * Copyright (c) 2000, 2001 Fabrice Bellard
 * Copyright (c) 2002-2004 Michael Niedermayer <michaelni@gmx.at>
 *
 * MMX optimization by Nick Kurshev <nickols_k@mail.ru>
 *
 * This file is part of FFmpeg.
 *
 * FFmpeg is free software; you can redistribute it and/or
 * modify it under the terms of the GNU Lesser General Public
 * License as published by the Free Software Foundation; either
 * version 2.1 of the License, or (at your option) any later version.
 *
 * FFmpeg is distributed in the hope that it will be useful,
 * but WITHOUT ANY WARRANTY; without even the implied warranty of
 * MERCHANTABILITY or FITNESS FOR A PARTICULAR PURPOSE.  See the GNU
 * Lesser General Public License for more details.
 *
 * You should have received a copy of the GNU Lesser General Public
 * License along with FFmpeg; if not, write to the Free Software
 * Foundation, Inc., 51 Franklin Street, Fifth Floor, Boston, MA 02110-1301 USA
 */

#include "libavutil/attributes.h"
#include "libavutil/cpu.h"
#include "libavutil/x86/asm.h"
#include "libavutil/x86/cpu.h"
#include "libavcodec/fmtconvert.h"

#if HAVE_YASM

void ff_int32_to_float_fmul_scalar_sse (float *dst, const int32_t *src, float mul, int len);
void ff_int32_to_float_fmul_scalar_sse2(float *dst, const int32_t *src, float mul, int len);
void ff_int32_to_float_fmul_array8_sse (FmtConvertContext *c, float *dst, const int32_t *src,
                                        const float *mul, int len);
void ff_int32_to_float_fmul_array8_sse2(FmtConvertContext *c, float *dst, const int32_t *src,
                                        const float *mul, int len);

#endif /* HAVE_YASM */

av_cold void ff_fmt_convert_init_x86(FmtConvertContext *c, AVCodecContext *avctx)
{
#if HAVE_YASM
    int cpu_flags = av_get_cpu_flags();

    if (EXTERNAL_SSE(cpu_flags)) {
        c->int32_to_float_fmul_scalar = ff_int32_to_float_fmul_scalar_sse;
<<<<<<< HEAD
        c->int32_to_float_fmul_array8 = ff_int32_to_float_fmul_array8_sse;
        c->float_to_int16             = ff_float_to_int16_sse;
        c->float_to_int16_interleave  = float_to_int16_interleave_sse;
        c->float_interleave           = float_interleave_sse;
    }
    if (EXTERNAL_SSE2(cpu_flags)) {
        c->int32_to_float_fmul_scalar = ff_int32_to_float_fmul_scalar_sse2;
        c->int32_to_float_fmul_array8 = ff_int32_to_float_fmul_array8_sse2;
        c->float_to_int16             = ff_float_to_int16_sse2;
        c->float_to_int16_interleave  = float_to_int16_interleave_sse2;
=======
    }
    if (EXTERNAL_SSE2(cpu_flags)) {
        c->int32_to_float_fmul_scalar = ff_int32_to_float_fmul_scalar_sse2;
>>>>>>> d74a8cb7
    }
#endif /* HAVE_YASM */
}<|MERGE_RESOLUTION|>--- conflicted
+++ resolved
@@ -46,22 +46,11 @@
 
     if (EXTERNAL_SSE(cpu_flags)) {
         c->int32_to_float_fmul_scalar = ff_int32_to_float_fmul_scalar_sse;
-<<<<<<< HEAD
         c->int32_to_float_fmul_array8 = ff_int32_to_float_fmul_array8_sse;
-        c->float_to_int16             = ff_float_to_int16_sse;
-        c->float_to_int16_interleave  = float_to_int16_interleave_sse;
-        c->float_interleave           = float_interleave_sse;
     }
     if (EXTERNAL_SSE2(cpu_flags)) {
         c->int32_to_float_fmul_scalar = ff_int32_to_float_fmul_scalar_sse2;
         c->int32_to_float_fmul_array8 = ff_int32_to_float_fmul_array8_sse2;
-        c->float_to_int16             = ff_float_to_int16_sse2;
-        c->float_to_int16_interleave  = float_to_int16_interleave_sse2;
-=======
-    }
-    if (EXTERNAL_SSE2(cpu_flags)) {
-        c->int32_to_float_fmul_scalar = ff_int32_to_float_fmul_scalar_sse2;
->>>>>>> d74a8cb7
     }
 #endif /* HAVE_YASM */
 }