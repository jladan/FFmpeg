--- conflicted
+++ resolved
@@ -361,35 +361,6 @@
     for (substr = 0; substr < MAX_SUBSTREAMS; substr++)
         m->substream[substr].restart_seen = 0;
 
-<<<<<<< HEAD
-#if 0
-    if (mh.stream_type == 0xbb) {
-        /* MLP stream */
-        m->avctx->channel_layout = ff_mlp_layout[mh.channels_mlp];
-    } else { /* mh.stream_type == 0xba */
-        /* TrueHD stream */
-        if (mh.channels_thd_stream2) {
-            m->avctx->channel_layout = ff_truehd_layout(mh.channels_thd_stream2);
-        } else {
-            m->avctx->channel_layout = ff_truehd_layout(mh.channels_thd_stream1);
-        }
-        if (m->avctx->channels<=2 && m->avctx->channel_layout == AV_CH_LAYOUT_MONO && m->max_decoded_substream == 1) {
-            av_log(m->avctx, AV_LOG_DEBUG, "Mono stream with 2 substreams, ignoring 2nd\n");
-            m->max_decoded_substream = 0;
-            if (m->avctx->channels==2)
-                m->avctx->channel_layout = AV_CH_LAYOUT_STEREO;
-        }
-        if (m->avctx->channels &&
-            !m->avctx->request_channels && !m->avctx->request_channel_layout &&
-            av_get_channel_layout_nb_channels(m->avctx->channel_layout) != m->avctx->channels) {
-            m->avctx->channel_layout = 0;
-            av_log_ask_for_sample(m->avctx, "Unknown channel layout.");
-        }
-    }
-
-#else
-=======
->>>>>>> 5af78cc9
     /* Set the layout for each substream. When there's more than one, the first
      * substream is Stereo. Subsequent substreams' layouts are indicated in the
      * major sync. */
@@ -406,7 +377,6 @@
             else
                 m->substream[2].ch_layout = mh.channel_layout_thd_stream1;
         m->substream[substr].ch_layout = mh.channel_layout_thd_stream1;
-<<<<<<< HEAD
 
         if (m->avctx->channels<=2 && m->substream[substr].ch_layout == AV_CH_LAYOUT_MONO && m->max_decoded_substream == 1) {
             av_log(m->avctx, AV_LOG_DEBUG, "Mono stream with 2 substreams, ignoring 2nd\n");
@@ -416,14 +386,8 @@
         }
     }
 
-#endif
-
     m->needs_reordering = mh.channels_mlp >= 18 && mh.channels_mlp <= 20;
 
-=======
-    }
-
->>>>>>> 5af78cc9
     return 0;
 }
 
