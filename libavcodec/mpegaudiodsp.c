--- conflicted
+++ resolved
@@ -37,13 +37,8 @@
     s->dct32_float = dct.dct32;
     s->dct32_fixed = ff_dct32_fixed;
 
-<<<<<<< HEAD
-    s->imdct36_float = ff_imdct36_float;
-    s->imdct36_fixed = ff_imdct36_fixed;
-=======
     s->imdct36_blocks_float = ff_imdct36_blocks_float;
     s->imdct36_blocks_fixed = ff_imdct36_blocks_fixed;
->>>>>>> a67b8c86
 
     if (ARCH_ARM)     ff_mpadsp_init_arm(s);
     if (HAVE_MMX)     ff_mpadsp_init_mmx(s);
