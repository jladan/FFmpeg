/*
 * Audio FIFO
 * Copyright (c) 2012 Justin Ruggles <justin.ruggles@gmail.com>
 *
 * This file is part of FFmpeg.
 *
 * FFmpeg is free software; you can redistribute it and/or
 * modify it under the terms of the GNU Lesser General Public
 * License as published by the Free Software Foundation; either
 * version 2.1 of the License, or (at your option) any later version.
 *
 * FFmpeg is distributed in the hope that it will be useful,
 * but WITHOUT ANY WARRANTY; without even the implied warranty of
 * MERCHANTABILITY or FITNESS FOR A PARTICULAR PURPOSE.  See the GNU
 * Lesser General Public License for more details.
 *
 * You should have received a copy of the GNU Lesser General Public
 * License along with FFmpeg; if not, write to the Free Software
 * Foundation, Inc., 51 Franklin Street, Fifth Floor, Boston, MA 02110-1301 USA
 */

/**
 * @file
 * Audio FIFO Buffer
 */

#ifndef AVUTIL_AUDIO_FIFO_H
#define AVUTIL_AUDIO_FIFO_H

#include "avutil.h"
#include "fifo.h"
#include "samplefmt.h"

/**
 * @addtogroup lavu_audio
 * @{
 *
<<<<<<< HEAD
 * @defgroup lavu_audiofifo Audio First-In-First-Out Buffer
=======
 * @defgroup lavu_audiofifo Audio FIFO Buffer
>>>>>>> a7985cfd
 * @{
 */

/**
 * Context for an Audio FIFO Buffer.
 *
 * - Operates at the sample level rather than the byte level.
 * - Supports multiple channels with either planar or packed sample format.
 * - Automatic reallocation when writing to a full buffer.
 */
typedef struct AVAudioFifo AVAudioFifo;

/**
 * Free an AVAudioFifo.
 *
 * @param af  AVAudioFifo to free
 */
void av_audio_fifo_free(AVAudioFifo *af);

/**
 * Allocate an AVAudioFifo.
 *
 * @param sample_fmt  sample format
 * @param channels    number of channels
 * @param nb_samples  initial allocation size, in samples
 * @return            newly allocated AVAudioFifo, or NULL on error
 */
AVAudioFifo *av_audio_fifo_alloc(enum AVSampleFormat sample_fmt, int channels,
                                 int nb_samples);

/**
 * Reallocate an AVAudioFifo.
 *
 * @param af          AVAudioFifo to reallocate
 * @param nb_samples  new allocation size, in samples
 * @return            0 if OK, or negative AVERROR code on failure
 */
int av_audio_fifo_realloc(AVAudioFifo *af, int nb_samples);

/**
 * Write data to an AVAudioFifo.
 *
 * The AVAudioFifo will be reallocated automatically if the available space
 * is less than nb_samples.
 *
 * @see enum AVSampleFormat
 * The documentation for AVSampleFormat describes the data layout.
 *
 * @param af          AVAudioFifo to write to
 * @param data        audio data plane pointers
 * @param nb_samples  number of samples to write
 * @return            number of samples actually written, or negative AVERROR
 *                    code on failure. If successful, the number of samples
 *                    actually written will always be nb_samples.
 */
int av_audio_fifo_write(AVAudioFifo *af, void **data, int nb_samples);

/**
 * Read data from an AVAudioFifo.
 *
 * @see enum AVSampleFormat
 * The documentation for AVSampleFormat describes the data layout.
 *
 * @param af          AVAudioFifo to read from
 * @param data        audio data plane pointers
 * @param nb_samples  number of samples to read
 * @return            number of samples actually read, or negative AVERROR code
 *                    on failure. The number of samples actually read will not
 *                    be greater than nb_samples, and will only be less than
 *                    nb_samples if av_audio_fifo_size is less than nb_samples.
 */
int av_audio_fifo_read(AVAudioFifo *af, void **data, int nb_samples);

/**
 * Drain data from an AVAudioFifo.
 *
 * Removes the data without reading it.
 *
 * @param af          AVAudioFifo to drain
 * @param nb_samples  number of samples to drain
 * @return            0 if OK, or negative AVERROR code on failure
 */
int av_audio_fifo_drain(AVAudioFifo *af, int nb_samples);

/**
 * Reset the AVAudioFifo buffer.
 *
 * This empties all data in the buffer.
 *
 * @param af  AVAudioFifo to reset
 */
void av_audio_fifo_reset(AVAudioFifo *af);

/**
 * Get the current number of samples in the AVAudioFifo available for reading.
 *
 * @param af  the AVAudioFifo to query
 * @return    number of samples available for reading
 */
int av_audio_fifo_size(AVAudioFifo *af);

/**
 * Get the current number of samples in the AVAudioFifo available for writing.
 *
 * @param af  the AVAudioFifo to query
 * @return    number of samples available for writing
 */
int av_audio_fifo_space(AVAudioFifo *af);

/**
 * @}
 * @}
 */

#endif /* AVUTIL_AUDIO_FIFO_H */<|MERGE_RESOLUTION|>--- conflicted
+++ resolved
@@ -35,11 +35,7 @@
  * @addtogroup lavu_audio
  * @{
  *
-<<<<<<< HEAD
- * @defgroup lavu_audiofifo Audio First-In-First-Out Buffer
-=======
  * @defgroup lavu_audiofifo Audio FIFO Buffer
->>>>>>> a7985cfd
  * @{
  */
 
